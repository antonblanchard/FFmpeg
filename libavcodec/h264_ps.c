/*
 * H.26L/H.264/AVC/JVT/14496-10/... parameter set decoding
 * Copyright (c) 2003 Michael Niedermayer <michaelni@gmx.at>
 *
 * This file is part of FFmpeg.
 *
 * FFmpeg is free software; you can redistribute it and/or
 * modify it under the terms of the GNU Lesser General Public
 * License as published by the Free Software Foundation; either
 * version 2.1 of the License, or (at your option) any later version.
 *
 * FFmpeg is distributed in the hope that it will be useful,
 * but WITHOUT ANY WARRANTY; without even the implied warranty of
 * MERCHANTABILITY or FITNESS FOR A PARTICULAR PURPOSE.  See the GNU
 * Lesser General Public License for more details.
 *
 * You should have received a copy of the GNU Lesser General Public
 * License along with FFmpeg; if not, write to the Free Software
 * Foundation, Inc., 51 Franklin Street, Fifth Floor, Boston, MA 02110-1301 USA
 */

/**
 * @file
 * H.264 / AVC / MPEG4 part10 parameter set decoding.
 * @author Michael Niedermayer <michaelni@gmx.at>
 */

#include <inttypes.h>

#include "libavutil/imgutils.h"
#include "internal.h"
#include "avcodec.h"
#include "h264.h"
#include "h264data.h" //FIXME FIXME FIXME (just for zigzag_scan)
#include "golomb.h"

#define MAX_LOG2_MAX_FRAME_NUM    (12 + 4)
#define MIN_LOG2_MAX_FRAME_NUM    4

static const AVRational pixel_aspect[17] = {
    {   0,  1 },
    {   1,  1 },
    {  12, 11 },
    {  10, 11 },
    {  16, 11 },
    {  40, 33 },
    {  24, 11 },
    {  20, 11 },
    {  32, 11 },
    {  80, 33 },
    {  18, 11 },
    {  15, 11 },
    {  64, 33 },
    { 160, 99 },
    {   4,  3 },
    {   3,  2 },
    {   2,  1 },
};

#define QP(qP, depth) ((qP) + 6 * ((depth) - 8))

#define CHROMA_QP_TABLE_END(d)                                          \
    QP(0,  d), QP(1,  d), QP(2,  d), QP(3,  d), QP(4,  d), QP(5,  d),   \
    QP(6,  d), QP(7,  d), QP(8,  d), QP(9,  d), QP(10, d), QP(11, d),   \
    QP(12, d), QP(13, d), QP(14, d), QP(15, d), QP(16, d), QP(17, d),   \
    QP(18, d), QP(19, d), QP(20, d), QP(21, d), QP(22, d), QP(23, d),   \
    QP(24, d), QP(25, d), QP(26, d), QP(27, d), QP(28, d), QP(29, d),   \
    QP(29, d), QP(30, d), QP(31, d), QP(32, d), QP(32, d), QP(33, d),   \
    QP(34, d), QP(34, d), QP(35, d), QP(35, d), QP(36, d), QP(36, d),   \
    QP(37, d), QP(37, d), QP(37, d), QP(38, d), QP(38, d), QP(38, d),   \
    QP(39, d), QP(39, d), QP(39, d), QP(39, d)

const uint8_t ff_h264_chroma_qp[7][QP_MAX_NUM + 1] = {
    { CHROMA_QP_TABLE_END(8) },
    { 0, 1, 2, 3, 4, 5,
      CHROMA_QP_TABLE_END(9) },
    { 0, 1, 2, 3,  4,  5,
      6, 7, 8, 9, 10, 11,
      CHROMA_QP_TABLE_END(10) },
    { 0,  1, 2, 3,  4,  5,
      6,  7, 8, 9, 10, 11,
      12,13,14,15, 16, 17,
      CHROMA_QP_TABLE_END(11) },
    { 0,  1, 2, 3,  4,  5,
      6,  7, 8, 9, 10, 11,
      12,13,14,15, 16, 17,
      18,19,20,21, 22, 23,
      CHROMA_QP_TABLE_END(12) },
    { 0,  1, 2, 3,  4,  5,
      6,  7, 8, 9, 10, 11,
      12,13,14,15, 16, 17,
      18,19,20,21, 22, 23,
      24,25,26,27, 28, 29,
      CHROMA_QP_TABLE_END(13) },
    { 0,  1, 2, 3,  4,  5,
      6,  7, 8, 9, 10, 11,
      12,13,14,15, 16, 17,
      18,19,20,21, 22, 23,
      24,25,26,27, 28, 29,
      30,31,32,33, 34, 35,
      CHROMA_QP_TABLE_END(14) },
};

static const uint8_t default_scaling4[2][16] = {
    {  6, 13, 20, 28, 13, 20, 28, 32,
      20, 28, 32, 37, 28, 32, 37, 42 },
    { 10, 14, 20, 24, 14, 20, 24, 27,
      20, 24, 27, 30, 24, 27, 30, 34 }
};

static const uint8_t default_scaling8[2][64] = {
    {  6, 10, 13, 16, 18, 23, 25, 27,
      10, 11, 16, 18, 23, 25, 27, 29,
      13, 16, 18, 23, 25, 27, 29, 31,
      16, 18, 23, 25, 27, 29, 31, 33,
      18, 23, 25, 27, 29, 31, 33, 36,
      23, 25, 27, 29, 31, 33, 36, 38,
      25, 27, 29, 31, 33, 36, 38, 40,
      27, 29, 31, 33, 36, 38, 40, 42 },
    {  9, 13, 15, 17, 19, 21, 22, 24,
      13, 13, 17, 19, 21, 22, 24, 25,
      15, 17, 19, 21, 22, 24, 25, 27,
      17, 19, 21, 22, 24, 25, 27, 28,
      19, 21, 22, 24, 25, 27, 28, 30,
      21, 22, 24, 25, 27, 28, 30, 32,
      22, 24, 25, 27, 28, 30, 32, 33,
      24, 25, 27, 28, 30, 32, 33, 35 }
};

static inline int decode_hrd_parameters(H264Context *h, SPS *sps)
{
    int cpb_count, i;
    cpb_count = get_ue_golomb_31(&h->gb) + 1;

    if (cpb_count > 32U) {
        av_log(h->avctx, AV_LOG_ERROR, "cpb_count %d invalid\n", cpb_count);
        return AVERROR_INVALIDDATA;
    }

    get_bits(&h->gb, 4); /* bit_rate_scale */
    get_bits(&h->gb, 4); /* cpb_size_scale */
    for (i = 0; i < cpb_count; i++) {
        get_ue_golomb_long(&h->gb); /* bit_rate_value_minus1 */
        get_ue_golomb_long(&h->gb); /* cpb_size_value_minus1 */
        get_bits1(&h->gb);          /* cbr_flag */
    }
    sps->initial_cpb_removal_delay_length = get_bits(&h->gb, 5) + 1;
    sps->cpb_removal_delay_length         = get_bits(&h->gb, 5) + 1;
    sps->dpb_output_delay_length          = get_bits(&h->gb, 5) + 1;
    sps->time_offset_length               = get_bits(&h->gb, 5);
    sps->cpb_cnt                          = cpb_count;
    return 0;
}

static inline int decode_vui_parameters(H264Context *h, SPS *sps)
{
    int aspect_ratio_info_present_flag;
    unsigned int aspect_ratio_idc;

    aspect_ratio_info_present_flag = get_bits1(&h->gb);

    if (aspect_ratio_info_present_flag) {
        aspect_ratio_idc = get_bits(&h->gb, 8);
        if (aspect_ratio_idc == EXTENDED_SAR) {
            sps->sar.num = get_bits(&h->gb, 16);
            sps->sar.den = get_bits(&h->gb, 16);
        } else if (aspect_ratio_idc < FF_ARRAY_ELEMS(pixel_aspect)) {
            sps->sar = pixel_aspect[aspect_ratio_idc];
        } else {
            av_log(h->avctx, AV_LOG_ERROR, "illegal aspect ratio\n");
            return AVERROR_INVALIDDATA;
        }
    } else {
        sps->sar.num =
        sps->sar.den = 0;
    }

    if (get_bits1(&h->gb))      /* overscan_info_present_flag */
        get_bits1(&h->gb);      /* overscan_appropriate_flag */

    sps->video_signal_type_present_flag = get_bits1(&h->gb);
    if (sps->video_signal_type_present_flag) {
        get_bits(&h->gb, 3);                 /* video_format */
        sps->full_range = get_bits1(&h->gb); /* video_full_range_flag */

        sps->colour_description_present_flag = get_bits1(&h->gb);
        if (sps->colour_description_present_flag) {
            sps->color_primaries = get_bits(&h->gb, 8); /* colour_primaries */
            sps->color_trc       = get_bits(&h->gb, 8); /* transfer_characteristics */
            sps->colorspace      = get_bits(&h->gb, 8); /* matrix_coefficients */
            if (sps->color_primaries >= AVCOL_PRI_NB)
                sps->color_primaries = AVCOL_PRI_UNSPECIFIED;
            if (sps->color_trc >= AVCOL_TRC_NB)
                sps->color_trc = AVCOL_TRC_UNSPECIFIED;
            if (sps->colorspace >= AVCOL_SPC_NB)
                sps->colorspace = AVCOL_SPC_UNSPECIFIED;
        }
    }

    /* chroma_location_info_present_flag */
    if (get_bits1(&h->gb)) {
        /* chroma_sample_location_type_top_field */
        h->avctx->chroma_sample_location = get_ue_golomb(&h->gb) + 1;
        get_ue_golomb(&h->gb);  /* chroma_sample_location_type_bottom_field */
    }

    if (show_bits1(&h->gb) && get_bits_left(&h->gb) < 10) {
        av_log(h->avctx, AV_LOG_WARNING, "Truncated VUI\n");
        return 0;
    }

    sps->timing_info_present_flag = get_bits1(&h->gb);
    if (sps->timing_info_present_flag) {
        sps->num_units_in_tick = get_bits_long(&h->gb, 32);
        sps->time_scale        = get_bits_long(&h->gb, 32);
        if (!sps->num_units_in_tick || !sps->time_scale) {
            av_log(h->avctx, AV_LOG_ERROR,
                   "time_scale/num_units_in_tick invalid or unsupported (%"PRIu32"/%"PRIu32")\n",
                   sps->time_scale, sps->num_units_in_tick);
            return AVERROR_INVALIDDATA;
        }
        sps->fixed_frame_rate_flag = get_bits1(&h->gb);
    }

    sps->nal_hrd_parameters_present_flag = get_bits1(&h->gb);
    if (sps->nal_hrd_parameters_present_flag)
        if (decode_hrd_parameters(h, sps) < 0)
            return AVERROR_INVALIDDATA;
    sps->vcl_hrd_parameters_present_flag = get_bits1(&h->gb);
    if (sps->vcl_hrd_parameters_present_flag)
        if (decode_hrd_parameters(h, sps) < 0)
            return AVERROR_INVALIDDATA;
    if (sps->nal_hrd_parameters_present_flag ||
        sps->vcl_hrd_parameters_present_flag)
        get_bits1(&h->gb);     /* low_delay_hrd_flag */
    sps->pic_struct_present_flag = get_bits1(&h->gb);
    if (!get_bits_left(&h->gb))
        return 0;
    sps->bitstream_restriction_flag = get_bits1(&h->gb);
    if (sps->bitstream_restriction_flag) {
        get_bits1(&h->gb);     /* motion_vectors_over_pic_boundaries_flag */
        get_ue_golomb(&h->gb); /* max_bytes_per_pic_denom */
        get_ue_golomb(&h->gb); /* max_bits_per_mb_denom */
        get_ue_golomb(&h->gb); /* log2_max_mv_length_horizontal */
        get_ue_golomb(&h->gb); /* log2_max_mv_length_vertical */
        sps->num_reorder_frames = get_ue_golomb(&h->gb);
        get_ue_golomb(&h->gb); /*max_dec_frame_buffering*/

        if (get_bits_left(&h->gb) < 0) {
            sps->num_reorder_frames         = 0;
            sps->bitstream_restriction_flag = 0;
        }

        if (sps->num_reorder_frames > 16U
            /* max_dec_frame_buffering || max_dec_frame_buffering > 16 */) {
            av_log(h->avctx, AV_LOG_ERROR,
                   "Clipping illegal num_reorder_frames %d\n",
                   sps->num_reorder_frames);
            sps->num_reorder_frames = 16;
            return AVERROR_INVALIDDATA;
        }
    }

    if (get_bits_left(&h->gb) < 0) {
        av_log(h->avctx, AV_LOG_ERROR,
               "Overread VUI by %d bits\n", -get_bits_left(&h->gb));
        return AVERROR_INVALIDDATA;
    }

    return 0;
}

static void decode_scaling_list(H264Context *h, uint8_t *factors, int size,
                                const uint8_t *jvt_list,
                                const uint8_t *fallback_list)
{
    int i, last = 8, next = 8;
    const uint8_t *scan = size == 16 ? zigzag_scan : ff_zigzag_direct;
    if (!get_bits1(&h->gb)) /* matrix not written, we use the predicted one */
        memcpy(factors, fallback_list, size * sizeof(uint8_t));
    else
        for (i = 0; i < size; i++) {
            if (next)
                next = (last + get_se_golomb(&h->gb)) & 0xff;
            if (!i && !next) { /* matrix not written, we use the preset one */
                memcpy(factors, jvt_list, size * sizeof(uint8_t));
                break;
            }
            last = factors[scan[i]] = next ? next : last;
        }
}

static void decode_scaling_matrices(H264Context *h, SPS *sps,
                                    PPS *pps, int is_sps,
                                    uint8_t(*scaling_matrix4)[16],
                                    uint8_t(*scaling_matrix8)[64])
{
    int fallback_sps = !is_sps && sps->scaling_matrix_present;
    const uint8_t *fallback[4] = {
        fallback_sps ? sps->scaling_matrix4[0] : default_scaling4[0],
        fallback_sps ? sps->scaling_matrix4[3] : default_scaling4[1],
        fallback_sps ? sps->scaling_matrix8[0] : default_scaling8[0],
        fallback_sps ? sps->scaling_matrix8[3] : default_scaling8[1]
    };
    if (get_bits1(&h->gb)) {
        sps->scaling_matrix_present |= is_sps;
        decode_scaling_list(h, scaling_matrix4[0], 16, default_scaling4[0], fallback[0]);        // Intra, Y
        decode_scaling_list(h, scaling_matrix4[1], 16, default_scaling4[0], scaling_matrix4[0]); // Intra, Cr
        decode_scaling_list(h, scaling_matrix4[2], 16, default_scaling4[0], scaling_matrix4[1]); // Intra, Cb
        decode_scaling_list(h, scaling_matrix4[3], 16, default_scaling4[1], fallback[1]);        // Inter, Y
        decode_scaling_list(h, scaling_matrix4[4], 16, default_scaling4[1], scaling_matrix4[3]); // Inter, Cr
        decode_scaling_list(h, scaling_matrix4[5], 16, default_scaling4[1], scaling_matrix4[4]); // Inter, Cb
        if (is_sps || pps->transform_8x8_mode) {
            decode_scaling_list(h, scaling_matrix8[0], 64, default_scaling8[0], fallback[2]); // Intra, Y
            decode_scaling_list(h, scaling_matrix8[3], 64, default_scaling8[1], fallback[3]); // Inter, Y
            if (sps->chroma_format_idc == 3) {
                decode_scaling_list(h, scaling_matrix8[1], 64, default_scaling8[0], scaling_matrix8[0]); // Intra, Cr
                decode_scaling_list(h, scaling_matrix8[4], 64, default_scaling8[1], scaling_matrix8[3]); // Inter, Cr
                decode_scaling_list(h, scaling_matrix8[2], 64, default_scaling8[0], scaling_matrix8[1]); // Intra, Cb
                decode_scaling_list(h, scaling_matrix8[5], 64, default_scaling8[1], scaling_matrix8[4]); // Inter, Cb
            }
        }
    }
}

int ff_h264_decode_seq_parameter_set(H264Context *h)
{
    int profile_idc, level_idc, constraint_set_flags = 0;
    unsigned int sps_id;
    int i, log2_max_frame_num_minus4;
    SPS *sps;

    profile_idc           = get_bits(&h->gb, 8);
    constraint_set_flags |= get_bits1(&h->gb) << 0;   // constraint_set0_flag
    constraint_set_flags |= get_bits1(&h->gb) << 1;   // constraint_set1_flag
    constraint_set_flags |= get_bits1(&h->gb) << 2;   // constraint_set2_flag
    constraint_set_flags |= get_bits1(&h->gb) << 3;   // constraint_set3_flag
    constraint_set_flags |= get_bits1(&h->gb) << 4;   // constraint_set4_flag
    constraint_set_flags |= get_bits1(&h->gb) << 5;   // constraint_set5_flag
    skip_bits(&h->gb, 2);                             // reserved_zero_2bits
    level_idc = get_bits(&h->gb, 8);
    sps_id    = get_ue_golomb_31(&h->gb);

    if (sps_id >= MAX_SPS_COUNT) {
        av_log(h->avctx, AV_LOG_ERROR, "sps_id %u out of range\n", sps_id);
        return AVERROR_INVALIDDATA;
    }
    sps = av_mallocz(sizeof(SPS));
    if (!sps)
        return AVERROR(ENOMEM);

    sps->sps_id               = sps_id;
    sps->time_offset_length   = 24;
    sps->profile_idc          = profile_idc;
    sps->constraint_set_flags = constraint_set_flags;
    sps->level_idc            = level_idc;
    sps->full_range           = -1;

    memset(sps->scaling_matrix4, 16, sizeof(sps->scaling_matrix4));
    memset(sps->scaling_matrix8, 16, sizeof(sps->scaling_matrix8));
    sps->scaling_matrix_present = 0;
    sps->colorspace = 2; //AVCOL_SPC_UNSPECIFIED

    if (sps->profile_idc == 100 ||  // High profile
        sps->profile_idc == 110 ||  // High10 profile
        sps->profile_idc == 122 ||  // High422 profile
        sps->profile_idc == 244 ||  // High444 Predictive profile
        sps->profile_idc ==  44 ||  // Cavlc444 profile
        sps->profile_idc ==  83 ||  // Scalable Constrained High profile (SVC)
        sps->profile_idc ==  86 ||  // Scalable High Intra profile (SVC)
        sps->profile_idc == 118 ||  // Stereo High profile (MVC)
        sps->profile_idc == 128 ||  // Multiview High profile (MVC)
        sps->profile_idc == 138 ||  // Multiview Depth High profile (MVCD)
        sps->profile_idc == 144) {  // old High444 profile
        sps->chroma_format_idc = get_ue_golomb_31(&h->gb);
        if (sps->chroma_format_idc > 3U) {
            avpriv_request_sample(h->avctx, "chroma_format_idc %u",
                                  sps->chroma_format_idc);
            goto fail;
        } else if (sps->chroma_format_idc == 3) {
            sps->residual_color_transform_flag = get_bits1(&h->gb);
            if (sps->residual_color_transform_flag) {
                av_log(h->avctx, AV_LOG_ERROR, "separate color planes are not supported\n");
                goto fail;
            }
        }
        sps->bit_depth_luma   = get_ue_golomb(&h->gb) + 8;
        sps->bit_depth_chroma = get_ue_golomb(&h->gb) + 8;
        if (sps->bit_depth_chroma != sps->bit_depth_luma) {
            avpriv_request_sample(h->avctx,
                                  "Different chroma and luma bit depth");
            goto fail;
        }
        if (sps->bit_depth_luma > 14U || sps->bit_depth_chroma > 14U) {
            av_log(h->avctx, AV_LOG_ERROR, "illegal bit depth value (%d, %d)\n",
                   sps->bit_depth_luma, sps->bit_depth_chroma);
            goto fail;
        }
        sps->transform_bypass = get_bits1(&h->gb);
        decode_scaling_matrices(h, sps, NULL, 1,
                                sps->scaling_matrix4, sps->scaling_matrix8);
    } else {
        sps->chroma_format_idc = 1;
        sps->bit_depth_luma    = 8;
        sps->bit_depth_chroma  = 8;
    }

    log2_max_frame_num_minus4 = get_ue_golomb(&h->gb);
    if (log2_max_frame_num_minus4 < MIN_LOG2_MAX_FRAME_NUM - 4 ||
        log2_max_frame_num_minus4 > MAX_LOG2_MAX_FRAME_NUM - 4) {
        av_log(h->avctx, AV_LOG_ERROR,
               "log2_max_frame_num_minus4 out of range (0-12): %d\n",
               log2_max_frame_num_minus4);
        goto fail;
    }
    sps->log2_max_frame_num = log2_max_frame_num_minus4 + 4;

    sps->poc_type = get_ue_golomb_31(&h->gb);

    if (sps->poc_type == 0) { // FIXME #define
        unsigned t = get_ue_golomb(&h->gb);
        if (t>12) {
            av_log(h->avctx, AV_LOG_ERROR, "log2_max_poc_lsb (%d) is out of range\n", t);
            goto fail;
        }
        sps->log2_max_poc_lsb = t + 4;
    } else if (sps->poc_type == 1) { // FIXME #define
        sps->delta_pic_order_always_zero_flag = get_bits1(&h->gb);
        sps->offset_for_non_ref_pic           = get_se_golomb(&h->gb);
        sps->offset_for_top_to_bottom_field   = get_se_golomb(&h->gb);
        sps->poc_cycle_length                 = get_ue_golomb(&h->gb);

        if ((unsigned)sps->poc_cycle_length >=
            FF_ARRAY_ELEMS(sps->offset_for_ref_frame)) {
            av_log(h->avctx, AV_LOG_ERROR,
                   "poc_cycle_length overflow %d\n", sps->poc_cycle_length);
            goto fail;
        }

        for (i = 0; i < sps->poc_cycle_length; i++)
            sps->offset_for_ref_frame[i] = get_se_golomb(&h->gb);
    } else if (sps->poc_type != 2) {
        av_log(h->avctx, AV_LOG_ERROR, "illegal POC type %d\n", sps->poc_type);
        goto fail;
    }

    sps->ref_frame_count = get_ue_golomb_31(&h->gb);
    if (h->avctx->codec_tag == MKTAG('S', 'M', 'V', '2'))
        sps->ref_frame_count = FFMAX(2, sps->ref_frame_count);
    if (sps->ref_frame_count > H264_MAX_PICTURE_COUNT - 2 ||
        sps->ref_frame_count > 16U) {
        av_log(h->avctx, AV_LOG_ERROR,
               "too many reference frames %d\n", sps->ref_frame_count);
        goto fail;
    }
    sps->gaps_in_frame_num_allowed_flag = get_bits1(&h->gb);
    sps->mb_width                       = get_ue_golomb(&h->gb) + 1;
    sps->mb_height                      = get_ue_golomb(&h->gb) + 1;
    if ((unsigned)sps->mb_width  >= INT_MAX / 16 ||
        (unsigned)sps->mb_height >= INT_MAX / 16 ||
        av_image_check_size(16 * sps->mb_width,
                            16 * sps->mb_height, 0, h->avctx)) {
        av_log(h->avctx, AV_LOG_ERROR, "mb_width/height overflow\n");
        goto fail;
    }

    sps->frame_mbs_only_flag = get_bits1(&h->gb);
    if (!sps->frame_mbs_only_flag)
        sps->mb_aff = get_bits1(&h->gb);
    else
        sps->mb_aff = 0;

    sps->direct_8x8_inference_flag = get_bits1(&h->gb);

#ifndef ALLOW_INTERLACE
    if (sps->mb_aff)
        av_log(h->avctx, AV_LOG_ERROR,
               "MBAFF support not included; enable it at compile-time.\n");
#endif
    sps->crop = get_bits1(&h->gb);
    if (sps->crop) {
        int crop_left   = get_ue_golomb(&h->gb);
        int crop_right  = get_ue_golomb(&h->gb);
        int crop_top    = get_ue_golomb(&h->gb);
        int crop_bottom = get_ue_golomb(&h->gb);
        int width  = 16 * sps->mb_width;
        int height = 16 * sps->mb_height * (2 - sps->frame_mbs_only_flag);

        if (h->avctx->flags2 & CODEC_FLAG2_IGNORE_CROP) {
            av_log(h->avctx, AV_LOG_DEBUG, "discarding sps cropping, original "
                                           "values are l:%d r:%d t:%d b:%d\n",
                   crop_left, crop_right, crop_top, crop_bottom);

            sps->crop_left   =
            sps->crop_right  =
            sps->crop_top    =
            sps->crop_bottom = 0;
        } else {
            int vsub   = (sps->chroma_format_idc == 1) ? 1 : 0;
            int hsub   = (sps->chroma_format_idc == 1 ||
                          sps->chroma_format_idc == 2) ? 1 : 0;
            int step_x = 1 << hsub;
            int step_y = (2 - sps->frame_mbs_only_flag) << vsub;

            if (crop_left & (0x1F >> (sps->bit_depth_luma > 8)) &&
                !(h->avctx->flags & CODEC_FLAG_UNALIGNED)) {
                crop_left &= ~(0x1F >> (sps->bit_depth_luma > 8));
                av_log(h->avctx, AV_LOG_WARNING,
                       "Reducing left cropping to %d "
                       "chroma samples to preserve alignment.\n",
                       crop_left);
            }

            if (crop_left  > (unsigned)INT_MAX / 4 / step_x ||
                crop_right > (unsigned)INT_MAX / 4 / step_x ||
                crop_top   > (unsigned)INT_MAX / 4 / step_y ||
                crop_bottom> (unsigned)INT_MAX / 4 / step_y ||
                (crop_left + crop_right ) * step_x >= width ||
                (crop_top  + crop_bottom) * step_y >= height
            ) {
                av_log(h->avctx, AV_LOG_ERROR, "crop values invalid %d %d %d %d / %d %d\n", crop_left, crop_right, crop_top, crop_bottom, width, height);
                goto fail;
            }

            sps->crop_left   = crop_left   * step_x;
            sps->crop_right  = crop_right  * step_x;
            sps->crop_top    = crop_top    * step_y;
            sps->crop_bottom = crop_bottom * step_y;
        }
    } else {
        sps->crop_left   =
        sps->crop_right  =
        sps->crop_top    =
        sps->crop_bottom =
        sps->crop        = 0;
    }

    sps->vui_parameters_present_flag = get_bits1(&h->gb);
    if (sps->vui_parameters_present_flag) {
        int ret = decode_vui_parameters(h, sps);
        if (ret < 0)
            goto fail;
    }

    if (!sps->sar.den)
        sps->sar.den = 1;

    if (h->avctx->debug & FF_DEBUG_PICT_INFO) {
        static const char csp[4][5] = { "Gray", "420", "422", "444" };
        av_log(h->avctx, AV_LOG_DEBUG,
<<<<<<< HEAD
               "sps:%u profile:%d/%d poc:%d ref:%d %dx%d %s %s crop:%u/%u/%u/%u %s %s %d/%d b%d reo:%d\n",
=======
               "sps:%u profile:%d/%d poc:%d ref:%d %dx%d %s %s crop:%u/%u/%u/%u %s %s %"PRId32"/%"PRId32"\n",
>>>>>>> cba4e606
               sps_id, sps->profile_idc, sps->level_idc,
               sps->poc_type,
               sps->ref_frame_count,
               sps->mb_width, sps->mb_height,
               sps->frame_mbs_only_flag ? "FRM" : (sps->mb_aff ? "MB-AFF" : "PIC-AFF"),
               sps->direct_8x8_inference_flag ? "8B8" : "",
               sps->crop_left, sps->crop_right,
               sps->crop_top, sps->crop_bottom,
               sps->vui_parameters_present_flag ? "VUI" : "",
               csp[sps->chroma_format_idc],
               sps->timing_info_present_flag ? sps->num_units_in_tick : 0,
               sps->timing_info_present_flag ? sps->time_scale : 0,
               sps->bit_depth_luma,
               sps->bitstream_restriction_flag ? sps->num_reorder_frames : -1
               );
    }
    sps->new = 1;

    av_free(h->sps_buffers[sps_id]);
    h->sps_buffers[sps_id] = sps;

    return 0;

fail:
    av_free(sps);
    return -1;
}

static void build_qp_table(PPS *pps, int t, int index, const int depth)
{
    int i;
    const int max_qp = 51 + 6 * (depth - 8);
    for (i = 0; i < max_qp + 1; i++)
        pps->chroma_qp_table[t][i] =
            ff_h264_chroma_qp[depth - 8][av_clip(i + index, 0, max_qp)];
}

static int more_rbsp_data_in_pps(H264Context *h, PPS *pps)
{
    const SPS *sps = h->sps_buffers[pps->sps_id];
    int profile_idc = sps->profile_idc;

    if ((profile_idc == 66 || profile_idc == 77 ||
         profile_idc == 88) && (sps->constraint_set_flags & 7)) {
        av_log(h->avctx, AV_LOG_VERBOSE,
               "Current profile doesn't provide more RBSP data in PPS, skipping\n");
        return 0;
    }

    return 1;
}

int ff_h264_decode_picture_parameter_set(H264Context *h, int bit_length)
{
    unsigned int pps_id = get_ue_golomb(&h->gb);
    PPS *pps;
    SPS *sps;
    int qp_bd_offset;
    int bits_left;

    if (pps_id >= MAX_PPS_COUNT) {
        av_log(h->avctx, AV_LOG_ERROR, "pps_id %u out of range\n", pps_id);
        return AVERROR_INVALIDDATA;
    }

    pps = av_mallocz(sizeof(PPS));
    if (!pps)
        return AVERROR(ENOMEM);
    pps->sps_id = get_ue_golomb_31(&h->gb);
    if ((unsigned)pps->sps_id >= MAX_SPS_COUNT ||
        h->sps_buffers[pps->sps_id] == NULL) {
        av_log(h->avctx, AV_LOG_ERROR, "sps_id %u out of range\n", pps->sps_id);
        goto fail;
    }
    sps = h->sps_buffers[pps->sps_id];
    qp_bd_offset = 6 * (sps->bit_depth_luma - 8);
    if (sps->bit_depth_luma > 14) {
        av_log(h->avctx, AV_LOG_ERROR,
               "Invalid luma bit depth=%d\n",
               sps->bit_depth_luma);
        goto fail;
    } else if (sps->bit_depth_luma == 11 || sps->bit_depth_luma == 13) {
        av_log(h->avctx, AV_LOG_ERROR,
               "Unimplemented luma bit depth=%d\n",
               sps->bit_depth_luma);
        goto fail;
    }

    pps->cabac             = get_bits1(&h->gb);
    pps->pic_order_present = get_bits1(&h->gb);
    pps->slice_group_count = get_ue_golomb(&h->gb) + 1;
    if (pps->slice_group_count > 1) {
        pps->mb_slice_group_map_type = get_ue_golomb(&h->gb);
        av_log(h->avctx, AV_LOG_ERROR, "FMO not supported\n");
        switch (pps->mb_slice_group_map_type) {
        case 0:
#if 0
    |       for (i = 0; i <= num_slice_groups_minus1; i++)  |   |      |
    |           run_length[i]                               |1  |ue(v) |
#endif
            break;
        case 2:
#if 0
    |       for (i = 0; i < num_slice_groups_minus1; i++) { |   |      |
    |           top_left_mb[i]                              |1  |ue(v) |
    |           bottom_right_mb[i]                          |1  |ue(v) |
    |       }                                               |   |      |
#endif
            break;
        case 3:
        case 4:
        case 5:
#if 0
    |       slice_group_change_direction_flag               |1  |u(1)  |
    |       slice_group_change_rate_minus1                  |1  |ue(v) |
#endif
            break;
        case 6:
#if 0
    |       slice_group_id_cnt_minus1                       |1  |ue(v) |
    |       for (i = 0; i <= slice_group_id_cnt_minus1; i++)|   |      |
    |           slice_group_id[i]                           |1  |u(v)  |
#endif
            break;
        }
    }
    pps->ref_count[0] = get_ue_golomb(&h->gb) + 1;
    pps->ref_count[1] = get_ue_golomb(&h->gb) + 1;
    if (pps->ref_count[0] - 1 > 32 - 1 || pps->ref_count[1] - 1 > 32 - 1) {
        av_log(h->avctx, AV_LOG_ERROR, "reference overflow (pps)\n");
        goto fail;
    }

    pps->weighted_pred                        = get_bits1(&h->gb);
    pps->weighted_bipred_idc                  = get_bits(&h->gb, 2);
    pps->init_qp                              = get_se_golomb(&h->gb) + 26 + qp_bd_offset;
    pps->init_qs                              = get_se_golomb(&h->gb) + 26 + qp_bd_offset;
    pps->chroma_qp_index_offset[0]            = get_se_golomb(&h->gb);
    pps->deblocking_filter_parameters_present = get_bits1(&h->gb);
    pps->constrained_intra_pred               = get_bits1(&h->gb);
    pps->redundant_pic_cnt_present            = get_bits1(&h->gb);

    pps->transform_8x8_mode = 0;
    // contents of sps/pps can change even if id doesn't, so reinit
    h->dequant_coeff_pps = -1;
    memcpy(pps->scaling_matrix4, h->sps_buffers[pps->sps_id]->scaling_matrix4,
           sizeof(pps->scaling_matrix4));
    memcpy(pps->scaling_matrix8, h->sps_buffers[pps->sps_id]->scaling_matrix8,
           sizeof(pps->scaling_matrix8));

    bits_left = bit_length - get_bits_count(&h->gb);
    if (bits_left > 0 && more_rbsp_data_in_pps(h, pps)) {
        pps->transform_8x8_mode = get_bits1(&h->gb);
        decode_scaling_matrices(h, h->sps_buffers[pps->sps_id], pps, 0,
                                pps->scaling_matrix4, pps->scaling_matrix8);
        // second_chroma_qp_index_offset
        pps->chroma_qp_index_offset[1] = get_se_golomb(&h->gb);
    } else {
        pps->chroma_qp_index_offset[1] = pps->chroma_qp_index_offset[0];
    }

    build_qp_table(pps, 0, pps->chroma_qp_index_offset[0], sps->bit_depth_luma);
    build_qp_table(pps, 1, pps->chroma_qp_index_offset[1], sps->bit_depth_luma);
    if (pps->chroma_qp_index_offset[0] != pps->chroma_qp_index_offset[1])
        pps->chroma_qp_diff = 1;

    if (h->avctx->debug & FF_DEBUG_PICT_INFO) {
        av_log(h->avctx, AV_LOG_DEBUG,
               "pps:%u sps:%u %s slice_groups:%d ref:%u/%u %s qp:%d/%d/%d/%d %s %s %s %s\n",
               pps_id, pps->sps_id,
               pps->cabac ? "CABAC" : "CAVLC",
               pps->slice_group_count,
               pps->ref_count[0], pps->ref_count[1],
               pps->weighted_pred ? "weighted" : "",
               pps->init_qp, pps->init_qs, pps->chroma_qp_index_offset[0], pps->chroma_qp_index_offset[1],
               pps->deblocking_filter_parameters_present ? "LPAR" : "",
               pps->constrained_intra_pred ? "CONSTR" : "",
               pps->redundant_pic_cnt_present ? "REDU" : "",
               pps->transform_8x8_mode ? "8x8DCT" : "");
    }

    av_free(h->pps_buffers[pps_id]);
    h->pps_buffers[pps_id] = pps;
    return 0;

fail:
    av_free(pps);
    return -1;
}<|MERGE_RESOLUTION|>--- conflicted
+++ resolved
@@ -548,11 +548,7 @@
     if (h->avctx->debug & FF_DEBUG_PICT_INFO) {
         static const char csp[4][5] = { "Gray", "420", "422", "444" };
         av_log(h->avctx, AV_LOG_DEBUG,
-<<<<<<< HEAD
-               "sps:%u profile:%d/%d poc:%d ref:%d %dx%d %s %s crop:%u/%u/%u/%u %s %s %d/%d b%d reo:%d\n",
-=======
-               "sps:%u profile:%d/%d poc:%d ref:%d %dx%d %s %s crop:%u/%u/%u/%u %s %s %"PRId32"/%"PRId32"\n",
->>>>>>> cba4e606
+               "sps:%u profile:%d/%d poc:%d ref:%d %dx%d %s %s crop:%u/%u/%u/%u %s %s %"PRId32"/%"PRId32" b%d reo:%d\n",
                sps_id, sps->profile_idc, sps->level_idc,
                sps->poc_type,
                sps->ref_frame_count,
