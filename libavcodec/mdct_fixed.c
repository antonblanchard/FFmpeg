/*
 * This file is part of FFmpeg.
 *
 * FFmpeg is free software; you can redistribute it and/or
 * modify it under the terms of the GNU Lesser General Public
 * License as published by the Free Software Foundation; either
 * version 2.1 of the License, or (at your option) any later version.
 *
 * FFmpeg is distributed in the hope that it will be useful,
 * but WITHOUT ANY WARRANTY; without even the implied warranty of
 * MERCHANTABILITY or FITNESS FOR A PARTICULAR PURPOSE.  See the GNU
 * Lesser General Public License for more details.
 *
 * You should have received a copy of the GNU Lesser General Public
 * License along with FFmpeg; if not, write to the Free Software
 * Foundation, Inc., 51 Franklin Street, Fifth Floor, Boston, MA 02110-1301 USA
 */

#define CONFIG_FFT_FLOAT 0
<<<<<<< HEAD
#define CONFIG_FFT_FIXED_32 0
#include "mdct.c"
=======
#include "mdct_template.c"
>>>>>>> ac0e03ba

/* same as ff_mdct_calcw_c with double-width unscaled output */
void ff_mdct_calcw_c(FFTContext *s, FFTDouble *out, const FFTSample *input)
{
    int i, j, n, n8, n4, n2, n3;
    FFTDouble re, im;
    const uint16_t *revtab = s->revtab;
    const FFTSample *tcos = s->tcos;
    const FFTSample *tsin = s->tsin;
    FFTComplex *x = s->tmp_buf;
    FFTDComplex *o = (FFTDComplex *)out;

    n = 1 << s->mdct_bits;
    n2 = n >> 1;
    n4 = n >> 2;
    n8 = n >> 3;
    n3 = 3 * n4;

    /* pre rotation */
    for(i=0;i<n8;i++) {
        re = RSCALE(-input[2*i+n3] - input[n3-1-2*i]);
        im = RSCALE(-input[n4+2*i] + input[n4-1-2*i]);
        j = revtab[i];
        CMUL(x[j].re, x[j].im, re, im, -tcos[i], tsin[i]);

        re = RSCALE( input[2*i]    - input[n2-1-2*i]);
        im = RSCALE(-input[n2+2*i] - input[ n-1-2*i]);
        j = revtab[n8 + i];
        CMUL(x[j].re, x[j].im, re, im, -tcos[n8 + i], tsin[n8 + i]);
    }

    s->fft_calc(s, x);

    /* post rotation */
    for(i=0;i<n8;i++) {
        FFTDouble r0, i0, r1, i1;
        CMULL(i1, r0, x[n8-i-1].re, x[n8-i-1].im, -tsin[n8-i-1], -tcos[n8-i-1]);
        CMULL(i0, r1, x[n8+i  ].re, x[n8+i  ].im, -tsin[n8+i  ], -tcos[n8+i  ]);
        o[n8-i-1].re = r0;
        o[n8-i-1].im = i0;
        o[n8+i  ].re = r1;
        o[n8+i  ].im = i1;
    }
}<|MERGE_RESOLUTION|>--- conflicted
+++ resolved
@@ -17,12 +17,8 @@
  */
 
 #define CONFIG_FFT_FLOAT 0
-<<<<<<< HEAD
 #define CONFIG_FFT_FIXED_32 0
-#include "mdct.c"
-=======
 #include "mdct_template.c"
->>>>>>> ac0e03ba
 
 /* same as ff_mdct_calcw_c with double-width unscaled output */
 void ff_mdct_calcw_c(FFTContext *s, FFTDouble *out, const FFTSample *input)
