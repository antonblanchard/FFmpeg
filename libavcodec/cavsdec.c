--- conflicted
+++ resolved
@@ -976,13 +976,10 @@
             skip_bits(&h->gb, 1); //marker_bit
     }
 
-<<<<<<< HEAD
-    if ((ret = ff_get_buffer(h->avctx, h->cur.f)) < 0)
+    if ((ret = ff_get_buffer(h->avctx, h->cur.f,
+                             h->cur.f->pict_type == AV_PICTURE_TYPE_B ?
+                             0 : AV_GET_BUFFER_FLAG_REF)) < 0)
         return ret;
-=======
-    ff_get_buffer(h->avctx, h->cur.f, h->cur.f->pict_type == AV_PICTURE_TYPE_B ?
-                  0 : AV_GET_BUFFER_FLAG_REF);
->>>>>>> 759001c5
 
     if (!h->edge_emu_buffer) {
         int alloc_size = FFALIGN(FFABS(h->cur.f->linesize[0]) + 32, 32);
