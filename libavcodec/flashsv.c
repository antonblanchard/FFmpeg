/*
 * Flash Screen Video decoder
 * Copyright (C) 2004 Alex Beregszaszi
 * Copyright (C) 2006 Benjamin Larsson
 *
 * This file is part of FFmpeg.
 *
 * FFmpeg is free software; you can redistribute it and/or
 * modify it under the terms of the GNU Lesser General Public
 * License as published by the Free Software Foundation; either
 * version 2.1 of the License, or (at your option) any later version.
 *
 * FFmpeg is distributed in the hope that it will be useful,
 * but WITHOUT ANY WARRANTY; without even the implied warranty of
 * MERCHANTABILITY or FITNESS FOR A PARTICULAR PURPOSE.  See the GNU
 * Lesser General Public License for more details.
 *
 * You should have received a copy of the GNU Lesser General Public
 * License along with FFmpeg; if not, write to the Free Software
 * Foundation, Inc., 51 Franklin Street, Fifth Floor, Boston, MA 02110-1301 USA
 */

/**
 * @file
 * Flash Screen Video decoder
 * @author Alex Beregszaszi
 * @author Benjamin Larsson
 * @author Daniel Verkamp
 * @author Konstantin Shishkov
 *
 * A description of the bitstream format for Flash Screen Video version 1/2
 * is part of the SWF File Format Specification (version 10), which can be
 * downloaded from http://www.adobe.com/devnet/swf.html.
 */

#include <stdio.h>
#include <stdlib.h>
#include <zlib.h>

#include "libavutil/intreadwrite.h"
#include "avcodec.h"
#include "bytestream.h"
#include "get_bits.h"

typedef struct BlockInfo {
    uint8_t *pos;
    int      size;
    int      unp_size;
} BlockInfo;

typedef struct FlashSVContext {
    AVCodecContext *avctx;
    AVFrame         frame;
    int             image_width, image_height;
    int             block_width, block_height;
    uint8_t        *tmpblock;
    int             block_size;
    z_stream        zstream;
    int             ver;
    const uint32_t *pal;
    int             is_keyframe;
    uint8_t        *keyframedata;
    uint8_t        *keyframe;
    BlockInfo      *blocks;
    uint8_t        *deflate_block;
    int             deflate_block_size;
    int             color_depth;
    int             zlibprime_curr, zlibprime_prev;
    int             diff_start, diff_height;
} FlashSVContext;


static int decode_hybrid(const uint8_t *sptr, uint8_t *dptr, int dx, int dy,
                         int h, int w, int stride, const uint32_t *pal)
{
    int x, y;
    const uint8_t *orig_src = sptr;

    for (y = dx+h; y > dx; y--) {
        uint8_t *dst = dptr + (y * stride) + dy * 3;
        for (x = 0; x < w; x++) {
            if (*sptr & 0x80) {
                /* 15-bit color */
                unsigned c = AV_RB16(sptr) & ~0x8000;
                unsigned b =  c        & 0x1F;
                unsigned g = (c >>  5) & 0x1F;
                unsigned r =  c >> 10;
                /* 000aaabb -> aaabbaaa  */
                *dst++ = (b << 3) | (b >> 2);
                *dst++ = (g << 3) | (g >> 2);
                *dst++ = (r << 3) | (r >> 2);
                sptr += 2;
            } else {
                /* palette index */
                uint32_t c = pal[*sptr++];
                bytestream_put_le24(&dst, c);
            }
        }
    }
    return sptr - orig_src;
}

static av_cold int flashsv_decode_init(AVCodecContext *avctx)
{
    FlashSVContext *s = avctx->priv_data;
    int zret; // Zlib return code

    s->avctx          = avctx;
    s->zstream.zalloc = Z_NULL;
    s->zstream.zfree  = Z_NULL;
    s->zstream.opaque = Z_NULL;
    zret = inflateInit(&s->zstream);
    if (zret != Z_OK) {
        av_log(avctx, AV_LOG_ERROR, "Inflate init error: %d\n", zret);
        return 1;
    }
<<<<<<< HEAD
    avctx->pix_fmt = PIX_FMT_BGR24;
    avcodec_get_frame_defaults(&s->frame);
=======
    avctx->pix_fmt = AV_PIX_FMT_BGR24;
>>>>>>> 716d413c
    s->frame.data[0] = NULL;

    return 0;
}


static void flashsv2_prime(FlashSVContext *s, uint8_t *src,
                           int size, int unp_size)
{
    z_stream zs;

    zs.zalloc = NULL;
    zs.zfree  = NULL;
    zs.opaque = NULL;

    s->zstream.next_in   = src;
    s->zstream.avail_in  = size;
    s->zstream.next_out  = s->tmpblock;
    s->zstream.avail_out = s->block_size * 3;
    inflate(&s->zstream, Z_SYNC_FLUSH);

    deflateInit(&zs, 0);
    zs.next_in   = s->tmpblock;
    zs.avail_in  = s->block_size * 3 - s->zstream.avail_out;
    zs.next_out  = s->deflate_block;
    zs.avail_out = s->deflate_block_size;
    deflate(&zs, Z_SYNC_FLUSH);
    deflateEnd(&zs);

    inflateReset(&s->zstream);

    s->zstream.next_in   = s->deflate_block;
    s->zstream.avail_in  = s->deflate_block_size - zs.avail_out;
    s->zstream.next_out  = s->tmpblock;
    s->zstream.avail_out = s->block_size * 3;
    inflate(&s->zstream, Z_SYNC_FLUSH);
}

static int flashsv_decode_block(AVCodecContext *avctx, AVPacket *avpkt,
                                GetBitContext *gb, int block_size,
                                int width, int height, int x_pos, int y_pos,
                                int blk_idx)
{
    struct FlashSVContext *s = avctx->priv_data;
    uint8_t *line = s->tmpblock;
    int k;
    int ret = inflateReset(&s->zstream);
    if (ret != Z_OK) {
        //return -1;
    }
    if (s->zlibprime_curr || s->zlibprime_prev) {
        flashsv2_prime(s, s->blocks[blk_idx].pos, s->blocks[blk_idx].size,
                       s->blocks[blk_idx].unp_size);
    }
    s->zstream.next_in   = avpkt->data + get_bits_count(gb) / 8;
    s->zstream.avail_in  = block_size;
    s->zstream.next_out  = s->tmpblock;
    s->zstream.avail_out = s->block_size * 3;
    ret = inflate(&s->zstream, Z_FINISH);
    if (ret == Z_DATA_ERROR) {
        av_log(avctx, AV_LOG_ERROR, "Zlib resync occurred\n");
        inflateSync(&s->zstream);
        ret = inflate(&s->zstream, Z_FINISH);
    }

    if (ret != Z_OK && ret != Z_STREAM_END) {
        //return -1;
    }

    if (s->is_keyframe) {
        s->blocks[blk_idx].pos      = s->keyframedata + (get_bits_count(gb) / 8);
        s->blocks[blk_idx].size     = block_size;
        s->blocks[blk_idx].unp_size = s->block_size * 3 - s->zstream.avail_out;
    }
    if (!s->color_depth) {
        /* Flash Screen Video stores the image upside down, so copy
         * lines to destination in reverse order. */
        for (k = 1; k <= s->diff_height; k++) {
            memcpy(s->frame.data[0] + x_pos * 3 +
                   (s->image_height - y_pos - s->diff_start - k) * s->frame.linesize[0],
                   line, width * 3);
            /* advance source pointer to next line */
            line += width * 3;
        }
    } else {
        /* hybrid 15-bit/palette mode */
        decode_hybrid(s->tmpblock, s->frame.data[0],
                      s->image_height - (y_pos + 1 + s->diff_start + s->diff_height),
                      x_pos, s->diff_height, width,
                      s->frame.linesize[0], s->pal);
    }
    skip_bits_long(gb, 8 * block_size); /* skip the consumed bits */
    return 0;
}

static int calc_deflate_block_size(int tmpblock_size)
{
    z_stream zstream;
    int size;

    zstream.zalloc = Z_NULL;
    zstream.zfree  = Z_NULL;
    zstream.opaque = Z_NULL;
    if (deflateInit(&zstream, 0) != Z_OK)
        return -1;
    size = deflateBound(&zstream, tmpblock_size);
    deflateEnd(&zstream);

    return size;
}

static int flashsv_decode_frame(AVCodecContext *avctx, void *data,
                                int *data_size, AVPacket *avpkt)
{
    int buf_size       = avpkt->size;
    FlashSVContext *s  = avctx->priv_data;
    int h_blocks, v_blocks, h_part, v_part, i, j;
    GetBitContext gb;

    /* no supplementary picture */
    if (buf_size == 0)
        return 0;
    if (buf_size < 4)
        return -1;

    init_get_bits(&gb, avpkt->data, buf_size * 8);

    /* start to parse the bitstream */
    s->block_width  = 16 * (get_bits(&gb,  4) + 1);
    s->image_width  =       get_bits(&gb, 12);
    s->block_height = 16 * (get_bits(&gb,  4) + 1);
    s->image_height =       get_bits(&gb, 12);

    if (s->ver == 2) {
        skip_bits(&gb, 6);
        if (get_bits1(&gb)) {
            av_log_missing_feature(avctx, "iframe", 1);
            return AVERROR_PATCHWELCOME;
        }
        if (get_bits1(&gb)) {
            av_log_missing_feature(avctx, "custom palette", 1);
            return AVERROR_PATCHWELCOME;
        }
    }

    /* calculate number of blocks and size of border (partial) blocks */
    h_blocks = s->image_width  / s->block_width;
    h_part   = s->image_width  % s->block_width;
    v_blocks = s->image_height / s->block_height;
    v_part   = s->image_height % s->block_height;

    /* the block size could change between frames, make sure the buffer
     * is large enough, if not, get a larger one */
    if (s->block_size < s->block_width * s->block_height) {
        int tmpblock_size = 3 * s->block_width * s->block_height;

        s->tmpblock = av_realloc(s->tmpblock, tmpblock_size);
        if (!s->tmpblock) {
            av_log(avctx, AV_LOG_ERROR, "Can't allocate decompression buffer.\n");
            return AVERROR(ENOMEM);
        }
        if (s->ver == 2) {
            s->deflate_block_size = calc_deflate_block_size(tmpblock_size);
            if (s->deflate_block_size <= 0) {
                av_log(avctx, AV_LOG_ERROR, "Can't determine deflate buffer size.\n");
                return -1;
            }
            s->deflate_block = av_realloc(s->deflate_block, s->deflate_block_size);
            if (!s->deflate_block) {
                av_log(avctx, AV_LOG_ERROR, "Can't allocate deflate buffer.\n");
                return AVERROR(ENOMEM);
            }
        }
    }
    s->block_size = s->block_width * s->block_height;

    /* initialize the image size once */
    if (avctx->width == 0 && avctx->height == 0) {
        avctx->width  = s->image_width;
        avctx->height = s->image_height;
    }

    /* check for changes of image width and image height */
    if (avctx->width != s->image_width || avctx->height != s->image_height) {
        av_log(avctx, AV_LOG_ERROR,
               "Frame width or height differs from first frame!\n");
        av_log(avctx, AV_LOG_ERROR, "fh = %d, fv %d  vs  ch = %d, cv = %d\n",
               avctx->height, avctx->width, s->image_height, s->image_width);
        return AVERROR_INVALIDDATA;
    }

    /* we care for keyframes only in Screen Video v2 */
    s->is_keyframe = (avpkt->flags & AV_PKT_FLAG_KEY) && (s->ver == 2);
    if (s->is_keyframe) {
        s->keyframedata = av_realloc(s->keyframedata, avpkt->size);
        memcpy(s->keyframedata, avpkt->data, avpkt->size);
        s->blocks = av_realloc(s->blocks,
                               (v_blocks + !!v_part) * (h_blocks + !!h_part)
                               * sizeof(s->blocks[0]));
    }

    av_dlog(avctx, "image: %dx%d block: %dx%d num: %dx%d part: %dx%d\n",
            s->image_width, s->image_height, s->block_width, s->block_height,
            h_blocks, v_blocks, h_part, v_part);

    s->frame.reference    = 3;
    s->frame.buffer_hints = FF_BUFFER_HINTS_VALID    |
                            FF_BUFFER_HINTS_PRESERVE |
                            FF_BUFFER_HINTS_REUSABLE;
    if (avctx->reget_buffer(avctx, &s->frame) < 0) {
        av_log(avctx, AV_LOG_ERROR, "reget_buffer() failed\n");
        return -1;
    }

    /* loop over all block columns */
    for (j = 0; j < v_blocks + (v_part ? 1 : 0); j++) {

        int y_pos  = j * s->block_height; // vertical position in frame
        int cur_blk_height = (j < v_blocks) ? s->block_height : v_part;

        /* loop over all block rows */
        for (i = 0; i < h_blocks + (h_part ? 1 : 0); i++) {
            int x_pos = i * s->block_width; // horizontal position in frame
            int cur_blk_width = (i < h_blocks) ? s->block_width : h_part;
            int has_diff = 0;

            /* get the size of the compressed zlib chunk */
            int size = get_bits(&gb, 16);

            s->color_depth    = 0;
            s->zlibprime_curr = 0;
            s->zlibprime_prev = 0;
            s->diff_start     = 0;
            s->diff_height    = cur_blk_height;

            if (8 * size > get_bits_left(&gb)) {
                avctx->release_buffer(avctx, &s->frame);
                s->frame.data[0] = NULL;
                return AVERROR_INVALIDDATA;
            }

            if (s->ver == 2 && size) {
                skip_bits(&gb, 3);
                s->color_depth    = get_bits(&gb, 2);
                has_diff          = get_bits1(&gb);
                s->zlibprime_curr = get_bits1(&gb);
                s->zlibprime_prev = get_bits1(&gb);

                if (s->color_depth != 0 && s->color_depth != 2) {
                    av_log(avctx, AV_LOG_ERROR,
                           "%dx%d invalid color depth %d\n", i, j, s->color_depth);
                    return AVERROR_INVALIDDATA;
                }

                if (has_diff) {
                    s->diff_start  = get_bits(&gb, 8);
                    s->diff_height = get_bits(&gb, 8);
                    av_log(avctx, AV_LOG_DEBUG,
                           "%dx%d diff start %d height %d\n",
                           i, j, s->diff_start, s->diff_height);
                    size -= 2;
                }

                if (s->zlibprime_prev)
                    av_log(avctx, AV_LOG_DEBUG, "%dx%d zlibprime_prev\n", i, j);

                if (s->zlibprime_curr) {
                    int col = get_bits(&gb, 8);
                    int row = get_bits(&gb, 8);
                    av_log(avctx, AV_LOG_DEBUG, "%dx%d zlibprime_curr %dx%d\n", i, j, col, row);
                    size -= 2;
                    av_log_missing_feature(avctx, "zlibprime_curr", 1);
                    return AVERROR_PATCHWELCOME;
                }
                size--; // account for flags byte
            }

            if (has_diff) {
                int k;
                int off = (s->image_height - y_pos - 1) * s->frame.linesize[0];

                for (k = 0; k < cur_blk_height; k++)
                    memcpy(s->frame.data[0] + off - k*s->frame.linesize[0] + x_pos*3,
                           s->keyframe + off - k*s->frame.linesize[0] + x_pos*3,
                           cur_blk_width * 3);
            }

            /* skip unchanged blocks, which have size 0 */
            if (size) {
                if (flashsv_decode_block(avctx, avpkt, &gb, size,
                                         cur_blk_width, cur_blk_height,
                                         x_pos, y_pos,
                                         i + j * (h_blocks + !!h_part)))
                    av_log(avctx, AV_LOG_ERROR,
                           "error in decompression of block %dx%d\n", i, j);
            }
        }
    }
    if (s->is_keyframe && s->ver == 2) {
        if (!s->keyframe) {
            s->keyframe = av_malloc(s->frame.linesize[0] * avctx->height);
            if (!s->keyframe) {
                av_log(avctx, AV_LOG_ERROR, "Cannot allocate image data\n");
                return AVERROR(ENOMEM);
            }
        }
        memcpy(s->keyframe, s->frame.data[0], s->frame.linesize[0] * avctx->height);
    }

    *data_size = sizeof(AVFrame);
    *(AVFrame*)data = s->frame;

    if ((get_bits_count(&gb) / 8) != buf_size)
        av_log(avctx, AV_LOG_ERROR, "buffer not fully consumed (%d != %d)\n",
               buf_size, (get_bits_count(&gb) / 8));

    /* report that the buffer was completely consumed */
    return buf_size;
}


static av_cold int flashsv_decode_end(AVCodecContext *avctx)
{
    FlashSVContext *s = avctx->priv_data;
    inflateEnd(&s->zstream);
    /* release the frame if needed */
    if (s->frame.data[0])
        avctx->release_buffer(avctx, &s->frame);

    /* free the tmpblock */
    av_free(s->tmpblock);

    return 0;
}


#if CONFIG_FLASHSV_DECODER
AVCodec ff_flashsv_decoder = {
    .name           = "flashsv",
    .type           = AVMEDIA_TYPE_VIDEO,
    .id             = AV_CODEC_ID_FLASHSV,
    .priv_data_size = sizeof(FlashSVContext),
    .init           = flashsv_decode_init,
    .close          = flashsv_decode_end,
    .decode         = flashsv_decode_frame,
    .capabilities   = CODEC_CAP_DR1,
    .pix_fmts       = (const enum AVPixelFormat[]){ AV_PIX_FMT_BGR24, AV_PIX_FMT_NONE },
    .long_name      = NULL_IF_CONFIG_SMALL("Flash Screen Video v1"),
};
#endif /* CONFIG_FLASHSV_DECODER */

#if CONFIG_FLASHSV2_DECODER
static const uint32_t ff_flashsv2_default_palette[128] = {
    0x000000, 0x333333, 0x666666, 0x999999, 0xCCCCCC, 0xFFFFFF,
    0x330000, 0x660000, 0x990000, 0xCC0000, 0xFF0000, 0x003300,
    0x006600, 0x009900, 0x00CC00, 0x00FF00, 0x000033, 0x000066,
    0x000099, 0x0000CC, 0x0000FF, 0x333300, 0x666600, 0x999900,
    0xCCCC00, 0xFFFF00, 0x003333, 0x006666, 0x009999, 0x00CCCC,
    0x00FFFF, 0x330033, 0x660066, 0x990099, 0xCC00CC, 0xFF00FF,
    0xFFFF33, 0xFFFF66, 0xFFFF99, 0xFFFFCC, 0xFF33FF, 0xFF66FF,
    0xFF99FF, 0xFFCCFF, 0x33FFFF, 0x66FFFF, 0x99FFFF, 0xCCFFFF,
    0xCCCC33, 0xCCCC66, 0xCCCC99, 0xCCCCFF, 0xCC33CC, 0xCC66CC,
    0xCC99CC, 0xCCFFCC, 0x33CCCC, 0x66CCCC, 0x99CCCC, 0xFFCCCC,
    0x999933, 0x999966, 0x9999CC, 0x9999FF, 0x993399, 0x996699,
    0x99CC99, 0x99FF99, 0x339999, 0x669999, 0xCC9999, 0xFF9999,
    0x666633, 0x666699, 0x6666CC, 0x6666FF, 0x663366, 0x669966,
    0x66CC66, 0x66FF66, 0x336666, 0x996666, 0xCC6666, 0xFF6666,
    0x333366, 0x333399, 0x3333CC, 0x3333FF, 0x336633, 0x339933,
    0x33CC33, 0x33FF33, 0x663333, 0x993333, 0xCC3333, 0xFF3333,
    0x003366, 0x336600, 0x660033, 0x006633, 0x330066, 0x663300,
    0x336699, 0x669933, 0x993366, 0x339966, 0x663399, 0x996633,
    0x6699CC, 0x99CC66, 0xCC6699, 0x66CC99, 0x9966CC, 0xCC9966,
    0x99CCFF, 0xCCFF99, 0xFF99CC, 0x99FFCC, 0xCC99FF, 0xFFCC99,
    0x111111, 0x222222, 0x444444, 0x555555, 0xAAAAAA, 0xBBBBBB,
    0xDDDDDD, 0xEEEEEE
};

static av_cold int flashsv2_decode_init(AVCodecContext *avctx)
{
    FlashSVContext *s = avctx->priv_data;
    flashsv_decode_init(avctx);
    s->pal = ff_flashsv2_default_palette;
    s->ver = 2;

    return 0;
}

static av_cold int flashsv2_decode_end(AVCodecContext *avctx)
{
    FlashSVContext *s = avctx->priv_data;

    av_freep(&s->keyframedata);
    av_freep(&s->blocks);
    av_freep(&s->keyframe);
    av_freep(&s->deflate_block);
    flashsv_decode_end(avctx);

    return 0;
}

AVCodec ff_flashsv2_decoder = {
    .name           = "flashsv2",
    .type           = AVMEDIA_TYPE_VIDEO,
    .id             = AV_CODEC_ID_FLASHSV2,
    .priv_data_size = sizeof(FlashSVContext),
    .init           = flashsv2_decode_init,
    .close          = flashsv2_decode_end,
    .decode         = flashsv_decode_frame,
    .capabilities   = CODEC_CAP_DR1,
    .pix_fmts       = (const enum AVPixelFormat[]){ AV_PIX_FMT_BGR24, AV_PIX_FMT_NONE },
    .long_name      = NULL_IF_CONFIG_SMALL("Flash Screen Video v2"),
};
#endif /* CONFIG_FLASHSV2_DECODER */<|MERGE_RESOLUTION|>--- conflicted
+++ resolved
@@ -114,12 +114,8 @@
         av_log(avctx, AV_LOG_ERROR, "Inflate init error: %d\n", zret);
         return 1;
     }
-<<<<<<< HEAD
-    avctx->pix_fmt = PIX_FMT_BGR24;
+    avctx->pix_fmt = AV_PIX_FMT_BGR24;
     avcodec_get_frame_defaults(&s->frame);
-=======
-    avctx->pix_fmt = AV_PIX_FMT_BGR24;
->>>>>>> 716d413c
     s->frame.data[0] = NULL;
 
     return 0;
