--- conflicted
+++ resolved
@@ -138,14 +138,9 @@
     const uint32_t *buf32;
     uint32_t *luma1,*luma2,*cb,*cr;
     uint32_t offs[4];
-<<<<<<< HEAD
     int i, j, is_chroma;
     const int planes = 3;
-
-=======
-    int i, j, is_chroma, planes;
     enum PixelFormat pix_fmt;
->>>>>>> 5effcfa7
 
     header = AV_RL32(buf);
     version = header & 0xff;
@@ -160,28 +155,11 @@
 
     buf += header_size;
 
-<<<<<<< HEAD
-    avctx->pix_fmt = version & 1 ? PIX_FMT_BGR24 : PIX_FMT_YUVJ420P;
-
     if (version < 2) {
         unsigned needed_size = avctx->width*avctx->height*3;
         if (version == 0) needed_size /= 2;
         needed_size += header_size;
         if (buf_size != needed_size && buf_size != header_size) {
-=======
-    pix_fmt = version & 1 ? PIX_FMT_BGR24 : PIX_FMT_YUVJ420P;
-    if (avctx->pix_fmt != pix_fmt && f->data[0]) {
-        avctx->release_buffer(avctx, f);
-    }
-    avctx->pix_fmt = pix_fmt;
-
-    switch(version) {
-    case 0:
-    default:
-        /* Fraps v0 is a reordered YUV420 */
-        if ( (buf_size != avctx->width*avctx->height*3/2+header_size) &&
-             (buf_size != header_size) ) {
->>>>>>> 5effcfa7
             av_log(avctx, AV_LOG_ERROR,
                    "Invalid frame length %d (should be %d)\n",
                    buf_size, needed_size);
@@ -195,6 +173,12 @@
     f->buffer_hints = FF_BUFFER_HINTS_VALID |
                       FF_BUFFER_HINTS_PRESERVE |
                       FF_BUFFER_HINTS_REUSABLE;
+
+    pix_fmt = version & 1 ? PIX_FMT_BGR24 : PIX_FMT_YUVJ420P;
+    if (avctx->pix_fmt != pix_fmt && f->data[0]) {
+        avctx->release_buffer(avctx, f);
+    }
+    avctx->pix_fmt = pix_fmt;
 
     switch(version) {
     case 0:
@@ -235,21 +219,6 @@
 
     case 1:
         /* Fraps v1 is an upside-down BGR24 */
-<<<<<<< HEAD
-=======
-        if ( (buf_size != avctx->width*avctx->height*3+header_size) &&
-             (buf_size != header_size) ) {
-            av_log(avctx, AV_LOG_ERROR,
-                   "Invalid frame length %d (should be %d)\n",
-                   buf_size, avctx->width*avctx->height*3+header_size);
-            return -1;
-        }
-
-        f->reference = 1;
-        f->buffer_hints = FF_BUFFER_HINTS_VALID |
-                          FF_BUFFER_HINTS_PRESERVE |
-                          FF_BUFFER_HINTS_REUSABLE;
->>>>>>> 5effcfa7
         if (avctx->reget_buffer(avctx, f)) {
             av_log(avctx, AV_LOG_ERROR, "reget_buffer() failed\n");
             return -1;
@@ -272,14 +241,6 @@
          * Fraps v2 is Huffman-coded YUV420 planes
          * Fraps v4 is virtually the same
          */
-<<<<<<< HEAD
-=======
-        planes = 3;
-        f->reference = 1;
-        f->buffer_hints = FF_BUFFER_HINTS_VALID |
-                          FF_BUFFER_HINTS_PRESERVE |
-                          FF_BUFFER_HINTS_REUSABLE;
->>>>>>> 5effcfa7
         if (avctx->reget_buffer(avctx, f)) {
             av_log(avctx, AV_LOG_ERROR, "reget_buffer() failed\n");
             return -1;
@@ -317,14 +278,6 @@
     case 3:
     case 5:
         /* Virtually the same as version 4, but is for RGB24 */
-<<<<<<< HEAD
-=======
-        planes = 3;
-        f->reference = 1;
-        f->buffer_hints = FF_BUFFER_HINTS_VALID |
-                          FF_BUFFER_HINTS_PRESERVE |
-                          FF_BUFFER_HINTS_REUSABLE;
->>>>>>> 5effcfa7
         if (avctx->reget_buffer(avctx, f)) {
             av_log(avctx, AV_LOG_ERROR, "reget_buffer() failed\n");
             return -1;
