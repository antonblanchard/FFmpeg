/*
 * SGI image decoder
 * Todd Kirby <doubleshot@pacbell.net>
 *
 * This file is part of FFmpeg.
 *
 * FFmpeg is free software; you can redistribute it and/or
 * modify it under the terms of the GNU Lesser General Public
 * License as published by the Free Software Foundation; either
 * version 2.1 of the License, or (at your option) any later version.
 *
 * FFmpeg is distributed in the hope that it will be useful,
 * but WITHOUT ANY WARRANTY; without even the implied warranty of
 * MERCHANTABILITY or FITNESS FOR A PARTICULAR PURPOSE.  See the GNU
 * Lesser General Public License for more details.
 *
 * You should have received a copy of the GNU Lesser General Public
 * License along with FFmpeg; if not, write to the Free Software
 * Foundation, Inc., 51 Franklin Street, Fifth Floor, Boston, MA 02110-1301 USA
 */

#include "libavutil/imgutils.h"
#include "libavutil/avassert.h"
#include "avcodec.h"
#include "bytestream.h"
#include "internal.h"
#include "sgi.h"

typedef struct SgiState {
    AVCodecContext *avctx;
    AVFrame picture;
    unsigned int width;
    unsigned int height;
    unsigned int depth;
    unsigned int bytes_per_channel;
    int linesize;
    GetByteContext g;
} SgiState;

/**
 * Expand an RLE row into a channel.
 * @param s the current image state
 * @param out_buf Points to one line after the output buffer.
 * @param len length of out_buf in bytes
 * @param pixelstride pixel stride of input buffer
 * @return size of output in bytes, -1 if buffer overflows
 */
static int expand_rle_row(SgiState *s, uint8_t *out_buf,
                          int len, int pixelstride)
{
    unsigned char pixel, count;
    unsigned char *orig = out_buf;

    while (out_buf < out_end) {
        if (bytestream2_get_bytes_left(&s->g) < 1)
            return AVERROR_INVALIDDATA;
        pixel = bytestream2_get_byteu(&s->g);
        if (!(count = (pixel & 0x7f))) {
            break;
        }

        /* Check for buffer overflow. */
<<<<<<< HEAD
        if(out_buf + pixelstride * (count-1) >= out_end) return -1;
=======
        if (pixelstride * (count - 1) >= len) {
            av_log(s->avctx, AV_LOG_ERROR, "Invalid pixel count.\n");
            return AVERROR_INVALIDDATA;
        }
>>>>>>> ea1806ce

        if (pixel & 0x80) {
            while (count--) {
                *out_buf = bytestream2_get_byte(&s->g);
                out_buf += pixelstride;
            }
        } else {
            pixel = bytestream2_get_byte(&s->g);

            while (count--) {
                *out_buf = pixel;
                out_buf += pixelstride;
            }
        }
    }
    return (out_buf - orig) / pixelstride;
}

/**
 * Read a run length encoded SGI image.
 * @param out_buf output buffer
 * @param s the current image state
 * @return 0 if no error, else return error number.
 */
static int read_rle_sgi(uint8_t *out_buf, SgiState *s)
{
    uint8_t *dest_row;
    unsigned int len = s->height * s->depth * 4;
    GetByteContext g_table = s->g;
    unsigned int y, z;
    unsigned int start_offset;

    /* size of  RLE offset and length tables */
    if (len * 2  > bytestream2_get_bytes_left(&s->g)) {
        return AVERROR_INVALIDDATA;
    }

    for (z = 0; z < s->depth; z++) {
        dest_row = out_buf;
        for (y = 0; y < s->height; y++) {
            dest_row -= s->linesize;
            start_offset = bytestream2_get_be32(&g_table);
            bytestream2_seek(&s->g, start_offset, SEEK_SET);
<<<<<<< HEAD
            if (expand_rle_row(s, dest_row + z, dest_row + s->width*s->depth,
=======
            if (expand_rle_row(s, dest_row + z, FFABS(s->linesize) - z,
>>>>>>> ea1806ce
                               s->depth) != s->width) {
                return AVERROR_INVALIDDATA;
            }
        }
    }
    return 0;
}

/**
 * Read an uncompressed SGI image.
 * @param out_buf output buffer
 * @param s the current image state
 * @return 0 if read success, otherwise return -1.
 */
static int read_uncompressed_sgi(unsigned char* out_buf, SgiState *s)
{
    int x, y, z;
    unsigned int offset = s->height * s->width * s->bytes_per_channel;
    GetByteContext gp[4];
    uint8_t *out_end;

    /* Test buffer size. */
    if (offset * s->depth > bytestream2_get_bytes_left(&s->g))
        return AVERROR_INVALIDDATA;

    /* Create a reader for each plane */
    for (z = 0; z < s->depth; z++) {
        gp[z] = s->g;
        bytestream2_skip(&gp[z], z * offset);
    }

    for (y = s->height - 1; y >= 0; y--) {
        out_end = out_buf + (y * s->linesize);
        if (s->bytes_per_channel == 1) {
            for (x = s->width; x > 0; x--)
                for (z = 0; z < s->depth; z++)
                    *out_end++ = bytestream2_get_byteu(&gp[z]);
        } else {
            uint16_t *out16 = (uint16_t *)out_end;
            for (x = s->width; x > 0; x--)
                for (z = 0; z < s->depth; z++)
                    *out16++ = bytestream2_get_ne16u(&gp[z]);
        }
    }
    return 0;
}

static int decode_frame(AVCodecContext *avctx,
                        void *data, int *got_frame,
                        AVPacket *avpkt)
{
    SgiState *s = avctx->priv_data;
    AVFrame *picture = data;
    AVFrame *p = &s->picture;
    unsigned int dimension, rle;
    int ret = 0;
    uint8_t *out_buf, *out_end;

    bytestream2_init(&s->g, avpkt->data, avpkt->size);
    if (bytestream2_get_bytes_left(&s->g) < SGI_HEADER_SIZE) {
        av_log(avctx, AV_LOG_ERROR, "buf_size too small (%d)\n", avpkt->size);
        return AVERROR_INVALIDDATA;
    }

    /* Test for SGI magic. */
    if (bytestream2_get_be16(&s->g) != SGI_MAGIC) {
        av_log(avctx, AV_LOG_ERROR, "bad magic number\n");
        return AVERROR_INVALIDDATA;
    }

    rle                  = bytestream2_get_byte(&s->g);
    s->bytes_per_channel = bytestream2_get_byte(&s->g);
    dimension            = bytestream2_get_be16(&s->g);
    s->width             = bytestream2_get_be16(&s->g);
    s->height            = bytestream2_get_be16(&s->g);
    s->depth             = bytestream2_get_be16(&s->g);

    if (s->bytes_per_channel != 1 && (s->bytes_per_channel != 2 || rle)) {
        av_log(avctx, AV_LOG_ERROR, "wrong channel number\n");
        return -1;
    }

    /* Check for supported image dimensions. */
    if (dimension != 2 && dimension != 3) {
        av_log(avctx, AV_LOG_ERROR, "wrong dimension number\n");
        return -1;
    }

    if (s->depth == SGI_GRAYSCALE) {
        avctx->pix_fmt = s->bytes_per_channel == 2 ? AV_PIX_FMT_GRAY16BE : AV_PIX_FMT_GRAY8;
    } else if (s->depth == SGI_RGB) {
        avctx->pix_fmt = s->bytes_per_channel == 2 ? AV_PIX_FMT_RGB48BE : AV_PIX_FMT_RGB24;
    } else if (s->depth == SGI_RGBA) {
        avctx->pix_fmt = s->bytes_per_channel == 2 ? AV_PIX_FMT_RGBA64BE : AV_PIX_FMT_RGBA;
    } else {
        av_log(avctx, AV_LOG_ERROR, "wrong picture format\n");
        return -1;
    }

    if (av_image_check_size(s->width, s->height, 0, avctx))
        return -1;
    avcodec_set_dimensions(avctx, s->width, s->height);

    if (p->data[0])
        avctx->release_buffer(avctx, p);

    p->reference = 0;
    if (ff_get_buffer(avctx, p) < 0) {
        av_log(avctx, AV_LOG_ERROR, "get_buffer() failed.\n");
        return -1;
    }

    p->pict_type = AV_PICTURE_TYPE_I;
    p->key_frame = 1;
    out_buf = p->data[0];

    out_end = out_buf + p->linesize[0] * s->height;

    s->linesize = p->linesize[0];

    /* Skip header. */
    bytestream2_seek(&s->g, SGI_HEADER_SIZE, SEEK_SET);
    if (rle) {
        ret = read_rle_sgi(out_end, s);
    } else {
        ret = read_uncompressed_sgi(out_buf, s);
    }

    if (ret == 0) {
        *picture   = s->picture;
        *got_frame = 1;
        return avpkt->size;
    } else {
        return ret;
    }
}

static av_cold int sgi_init(AVCodecContext *avctx){
    SgiState *s = avctx->priv_data;

    avcodec_get_frame_defaults(&s->picture);
    avctx->coded_frame = &s->picture;

    return 0;
}

static av_cold int sgi_end(AVCodecContext *avctx)
{
    SgiState * const s = avctx->priv_data;

    if (s->picture.data[0])
        avctx->release_buffer(avctx, &s->picture);

    return 0;
}

static av_cold int sgi_decode_init(AVCodecContext *avctx)
{
    SgiState *s = avctx->priv_data;

    s->avctx = avctx;

    return 0;
}

AVCodec ff_sgi_decoder = {
    .name           = "sgi",
    .type           = AVMEDIA_TYPE_VIDEO,
    .id             = AV_CODEC_ID_SGI,
    .priv_data_size = sizeof(SgiState),
    .init           = sgi_init,
    .close          = sgi_end,
    .decode         = decode_frame,
    .init           = sgi_decode_init,
    .long_name      = NULL_IF_CONFIG_SMALL("SGI image"),
    .capabilities   = CODEC_CAP_DR1,
};<|MERGE_RESOLUTION|>--- conflicted
+++ resolved
@@ -27,8 +27,8 @@
 #include "sgi.h"
 
 typedef struct SgiState {
+    AVFrame picture;
     AVCodecContext *avctx;
-    AVFrame picture;
     unsigned int width;
     unsigned int height;
     unsigned int depth;
@@ -50,6 +50,7 @@
 {
     unsigned char pixel, count;
     unsigned char *orig = out_buf;
+    uint8_t *out_end = out_buf + len;
 
     while (out_buf < out_end) {
         if (bytestream2_get_bytes_left(&s->g) < 1)
@@ -60,14 +61,10 @@
         }
 
         /* Check for buffer overflow. */
-<<<<<<< HEAD
-        if(out_buf + pixelstride * (count-1) >= out_end) return -1;
-=======
-        if (pixelstride * (count - 1) >= len) {
+        if (out_end - out_buf <= pixelstride * (count - 1)) {
             av_log(s->avctx, AV_LOG_ERROR, "Invalid pixel count.\n");
             return AVERROR_INVALIDDATA;
         }
->>>>>>> ea1806ce
 
         if (pixel & 0x80) {
             while (count--) {
@@ -111,11 +108,7 @@
             dest_row -= s->linesize;
             start_offset = bytestream2_get_be32(&g_table);
             bytestream2_seek(&s->g, start_offset, SEEK_SET);
-<<<<<<< HEAD
-            if (expand_rle_row(s, dest_row + z, dest_row + s->width*s->depth,
-=======
-            if (expand_rle_row(s, dest_row + z, FFABS(s->linesize) - z,
->>>>>>> ea1806ce
+            if (expand_rle_row(s, dest_row + z, s->width*s->depth,
                                s->depth) != s->width) {
                 return AVERROR_INVALIDDATA;
             }
@@ -289,7 +282,7 @@
     .init           = sgi_init,
     .close          = sgi_end,
     .decode         = decode_frame,
+    .long_name      = NULL_IF_CONFIG_SMALL("SGI image"),
     .init           = sgi_decode_init,
-    .long_name      = NULL_IF_CONFIG_SMALL("SGI image"),
     .capabilities   = CODEC_CAP_DR1,
 };