--- conflicted
+++ resolved
@@ -138,7 +138,6 @@
     return 1;
 }
 
-<<<<<<< HEAD
 static int avfmt2_num_planes(int avfmt)
 {
     switch (avfmt) {
@@ -156,14 +155,18 @@
 
     default:
         return 3;
-=======
+    }
+}
+
 static void reconfig_encoder(AVCodecContext *ctx, const AVFrame *frame)
 {
     X264Context *x4 = ctx->priv_data;
     AVFrameSideData *side_data;
 
 
-    if (x4->params.b_tff != frame->top_field_first) {
+  if (x4->avcintra_class < 0) {
+    if (x4->params.b_interlaced && x4->params.b_tff != frame->top_field_first) {
+
         x4->params.b_tff = frame->top_field_first;
         x264_encoder_reconfig(x4->enc, &x4->params);
     }
@@ -195,6 +198,7 @@
     }
 
     if (x4->params.rc.i_rc_method == X264_RC_CQP &&
+        x4->cqp >= 0 &&
         x4->params.rc.i_qp_constant != x4->cqp) {
         x4->params.rc.i_qp_constant = x4->cqp;
         x264_encoder_reconfig(x4->enc, &x4->params);
@@ -205,6 +209,7 @@
         x4->params.rc.f_rf_constant_max = x4->crf_max;
         x264_encoder_reconfig(x4->enc, &x4->params);
     }
+  }
 
     side_data = av_frame_get_side_data(frame, AV_FRAME_DATA_STEREO3D);
     if (side_data) {
@@ -239,7 +244,6 @@
             x4->params.i_frame_packing = fpa_type;
             x264_encoder_reconfig(x4->enc, &x4->params);
         }
->>>>>>> 03ca6d70
     }
 }
 
@@ -249,12 +253,7 @@
     X264Context *x4 = ctx->priv_data;
     x264_nal_t *nal;
     int nnal, i, ret;
-<<<<<<< HEAD
     x264_picture_t pic_out = {0};
-    AVFrameSideData *side_data;
-=======
-    x264_picture_t pic_out;
->>>>>>> 03ca6d70
 
     x264_picture_init( &x4->pic );
     x4->pic.img.i_csp   = x4->params.i_csp;
@@ -274,91 +273,8 @@
             frame->pict_type == AV_PICTURE_TYPE_P ? X264_TYPE_P :
             frame->pict_type == AV_PICTURE_TYPE_B ? X264_TYPE_B :
                                             X264_TYPE_AUTO;
-<<<<<<< HEAD
-
-        if (x4->avcintra_class < 0) {
-        if (x4->params.b_interlaced && x4->params.b_tff != frame->top_field_first) {
-            x4->params.b_tff = frame->top_field_first;
-            x264_encoder_reconfig(x4->enc, &x4->params);
-        }
-        if (x4->params.vui.i_sar_height != ctx->sample_aspect_ratio.den ||
-            x4->params.vui.i_sar_width  != ctx->sample_aspect_ratio.num) {
-            x4->params.vui.i_sar_height = ctx->sample_aspect_ratio.den;
-            x4->params.vui.i_sar_width  = ctx->sample_aspect_ratio.num;
-            x264_encoder_reconfig(x4->enc, &x4->params);
-        }
-
-        if (x4->params.rc.i_vbv_buffer_size != ctx->rc_buffer_size / 1000 ||
-            x4->params.rc.i_vbv_max_bitrate != ctx->rc_max_rate    / 1000) {
-            x4->params.rc.i_vbv_buffer_size = ctx->rc_buffer_size / 1000;
-            x4->params.rc.i_vbv_max_bitrate = ctx->rc_max_rate    / 1000;
-            x264_encoder_reconfig(x4->enc, &x4->params);
-        }
-
-        if (x4->params.rc.i_rc_method == X264_RC_ABR &&
-            x4->params.rc.i_bitrate != ctx->bit_rate / 1000) {
-            x4->params.rc.i_bitrate = ctx->bit_rate / 1000;
-            x264_encoder_reconfig(x4->enc, &x4->params);
-        }
-
-        if (x4->crf >= 0 &&
-            x4->params.rc.i_rc_method == X264_RC_CRF &&
-            x4->params.rc.f_rf_constant != x4->crf) {
-            x4->params.rc.f_rf_constant = x4->crf;
-            x264_encoder_reconfig(x4->enc, &x4->params);
-        }
-
-        if (x4->params.rc.i_rc_method == X264_RC_CQP &&
-            x4->cqp >= 0 &&
-            x4->params.rc.i_qp_constant != x4->cqp) {
-            x4->params.rc.i_qp_constant = x4->cqp;
-            x264_encoder_reconfig(x4->enc, &x4->params);
-        }
-
-        if (x4->crf_max >= 0 &&
-            x4->params.rc.f_rf_constant_max != x4->crf_max) {
-            x4->params.rc.f_rf_constant_max = x4->crf_max;
-            x264_encoder_reconfig(x4->enc, &x4->params);
-        }
-        }
-
-        side_data = av_frame_get_side_data(frame, AV_FRAME_DATA_STEREO3D);
-        if (side_data) {
-            AVStereo3D *stereo = (AVStereo3D *)side_data->data;
-            int fpa_type;
-
-            switch (stereo->type) {
-            case AV_STEREO3D_CHECKERBOARD:
-                fpa_type = 0;
-                break;
-            case AV_STEREO3D_COLUMNS:
-                fpa_type = 1;
-                break;
-            case AV_STEREO3D_LINES:
-                fpa_type = 2;
-                break;
-            case AV_STEREO3D_SIDEBYSIDE:
-                fpa_type = 3;
-                break;
-            case AV_STEREO3D_TOPBOTTOM:
-                fpa_type = 4;
-                break;
-            case AV_STEREO3D_FRAMESEQUENCE:
-                fpa_type = 5;
-                break;
-            default:
-                fpa_type = -1;
-                break;
-            }
-
-            if (fpa_type != x4->params.i_frame_packing) {
-                x4->params.i_frame_packing = fpa_type;
-                x264_encoder_reconfig(x4->enc, &x4->params);
-            }
-        }
-=======
+
         reconfig_encoder(ctx, frame);
->>>>>>> 03ca6d70
     }
     do {
         if (x264_encoder_encode(x4->enc, &nal, &nnal, frame? &x4->pic: NULL, &pic_out) < 0)
