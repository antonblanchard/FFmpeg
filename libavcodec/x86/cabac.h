/*
 * Copyright (c) 2003 Michael Niedermayer <michaelni@gmx.at>
 *
 * This file is part of Libav.
 *
 * Libav is free software; you can redistribute it and/or
 * modify it under the terms of the GNU Lesser General Public
 * License as published by the Free Software Foundation; either
 * version 2.1 of the License, or (at your option) any later version.
 *
 * Libav is distributed in the hope that it will be useful,
 * but WITHOUT ANY WARRANTY; without even the implied warranty of
 * MERCHANTABILITY or FITNESS FOR A PARTICULAR PURPOSE.  See the GNU
 * Lesser General Public License for more details.
 *
 * You should have received a copy of the GNU Lesser General Public
 * License along with Libav; if not, write to the Free Software
 * Foundation, Inc., 51 Franklin Street, Fifth Floor, Boston, MA 02110-1301 USA
 */

#ifndef AVCODEC_X86_CABAC_H
#define AVCODEC_X86_CABAC_H

#include "libavcodec/cabac.h"
#include "libavutil/attributes.h"
#include "libavutil/x86/asm.h"
#include "libavutil/internal.h"
#include "config.h"

#if HAVE_INLINE_ASM

#ifdef BROKEN_RELOCATIONS
#define TABLES_ARG , "r"(tables)

#if HAVE_FAST_CMOV
#define BRANCHLESS_GET_CABAC_UPDATE(ret, retq, low, range, tmp) \
        "cmp    "low"       , "tmp"                        \n\t"\
        "cmova  %%ecx       , "range"                      \n\t"\
        "sbb    %%rcx       , %%rcx                        \n\t"\
        "and    %%ecx       , "tmp"                        \n\t"\
        "xor    %%rcx       , "retq"                       \n\t"\
        "sub    "tmp"       , "low"                        \n\t"
#else /* HAVE_FAST_CMOV */
#define BRANCHLESS_GET_CABAC_UPDATE(ret, retq, low, range, tmp) \
/* P4 Prescott has crappy cmov,sbb,64bit shift so avoid them */ \
        "sub    "low"       , "tmp"                        \n\t"\
        "sar    $31         , "tmp"                        \n\t"\
        "sub    %%ecx       , "range"                      \n\t"\
        "and    "tmp"       , "range"                      \n\t"\
        "add    %%ecx       , "range"                      \n\t"\
        "shl    $17         , %%ecx                        \n\t"\
        "and    "tmp"       , %%ecx                        \n\t"\
        "sub    %%ecx       , "low"                        \n\t"\
        "xor    "tmp"       , "ret"                        \n\t"\
        "movslq "ret"       , "retq"                       \n\t"
#endif /* HAVE_FAST_CMOV */

#define BRANCHLESS_GET_CABAC(ret, retq, statep, low, lowword, range, rangeq, tmp, tmpbyte, byte, end, norm_off, lps_off, mlps_off, tables) \
        "movzbl "statep"    , "ret"                                     \n\t"\
        "mov    "range"     , "tmp"                                     \n\t"\
        "and    $0xC0       , "range"                                   \n\t"\
        "lea    ("ret", "range", 2), %%ecx                              \n\t"\
        "movzbl "lps_off"("tables", %%rcx), "range"                     \n\t"\
        "sub    "range"     , "tmp"                                     \n\t"\
        "mov    "tmp"       , %%ecx                                     \n\t"\
        "shl    $17         , "tmp"                                     \n\t"\
        BRANCHLESS_GET_CABAC_UPDATE(ret, retq, low, range, tmp)              \
        "movzbl "norm_off"("tables", "rangeq"), %%ecx                   \n\t"\
        "shl    %%cl        , "range"                                   \n\t"\
        "movzbl "mlps_off"+128("tables", "retq"), "tmp"                 \n\t"\
        "shl    %%cl        , "low"                                     \n\t"\
        "mov    "tmpbyte"   , "statep"                                  \n\t"\
        "test   "lowword"   , "lowword"                                 \n\t"\
        "jnz    2f                                                      \n\t"\
        "mov    "byte"      , %%"REG_c"                                 \n\t"\
        "add"OPSIZE" $2     , "byte"                                    \n\t"\
        "movzwl (%%"REG_c") , "tmp"                                     \n\t"\
        "lea    -1("low")   , %%ecx                                     \n\t"\
        "xor    "low"       , %%ecx                                     \n\t"\
        "shr    $15         , %%ecx                                     \n\t"\
        "bswap  "tmp"                                                   \n\t"\
        "shr    $15         , "tmp"                                     \n\t"\
        "movzbl "norm_off"("tables", %%rcx), %%ecx                      \n\t"\
        "sub    $0xFFFF     , "tmp"                                     \n\t"\
        "neg    %%ecx                                                   \n\t"\
        "add    $7          , %%ecx                                     \n\t"\
        "shl    %%cl        , "tmp"                                     \n\t"\
        "add    "tmp"       , "low"                                     \n\t"\
        "2:                                                             \n\t"

#else /* BROKEN_RELOCATIONS */
#define TABLES_ARG
#define RIP_ARG

#if HAVE_FAST_CMOV
#define BRANCHLESS_GET_CABAC_UPDATE(ret, low, range, tmp)\
        "mov    "tmp"       , %%ecx     \n\t"\
        "shl    $17         , "tmp"     \n\t"\
        "cmp    "low"       , "tmp"     \n\t"\
        "cmova  %%ecx       , "range"   \n\t"\
        "sbb    %%ecx       , %%ecx     \n\t"\
        "and    %%ecx       , "tmp"     \n\t"\
        "xor    %%ecx       , "ret"     \n\t"\
        "sub    "tmp"       , "low"     \n\t"
#else /* HAVE_FAST_CMOV */
#define BRANCHLESS_GET_CABAC_UPDATE(ret, low, range, tmp)\
        "mov    "tmp"       , %%ecx     \n\t"\
        "shl    $17         , "tmp"     \n\t"\
        "sub    "low"       , "tmp"     \n\t"\
        "sar    $31         , "tmp"     \n\t" /*lps_mask*/\
        "sub    %%ecx       , "range"   \n\t" /*RangeLPS - range*/\
        "and    "tmp"       , "range"   \n\t" /*(RangeLPS - range)&lps_mask*/\
        "add    %%ecx       , "range"   \n\t" /*new range*/\
        "shl    $17         , %%ecx     \n\t"\
        "and    "tmp"       , %%ecx     \n\t"\
        "sub    %%ecx       , "low"     \n\t"\
        "xor    "tmp"       , "ret"     \n\t"
#endif /* HAVE_FAST_CMOV */

#define BRANCHLESS_GET_CABAC(ret, retq, statep, low, lowword, range, rangeq, tmp, tmpbyte, byte, end, norm_off, lps_off, mlps_off, tables) \
        "movzbl "statep"    , "ret"                                     \n\t"\
        "mov    "range"     , "tmp"                                     \n\t"\
        "and    $0xC0       , "range"                                   \n\t"\
        "movzbl "MANGLE(ff_h264_cabac_tables)"+"lps_off"("ret", "range", 2), "range" \n\t"\
        "sub    "range"     , "tmp"                                     \n\t"\
        BRANCHLESS_GET_CABAC_UPDATE(ret, low, range, tmp)                    \
        "movzbl "MANGLE(ff_h264_cabac_tables)"+"norm_off"("range"), %%ecx    \n\t"\
        "shl    %%cl        , "range"                                   \n\t"\
        "movzbl "MANGLE(ff_h264_cabac_tables)"+"mlps_off"+128("ret"), "tmp"  \n\t"\
        "shl    %%cl        , "low"                                     \n\t"\
        "mov    "tmpbyte"   , "statep"                                  \n\t"\
        "test   "lowword"   , "lowword"                                 \n\t"\
        " jnz   2f                                                      \n\t"\
        "mov    "byte"      , %%"REG_c"                                 \n\t"\
        "add"OPSIZE" $2     , "byte"                                    \n\t"\
        "movzwl (%%"REG_c")     , "tmp"                                 \n\t"\
        "lea    -1("low")   , %%ecx                                     \n\t"\
        "xor    "low"       , %%ecx                                     \n\t"\
        "shr    $15         , %%ecx                                     \n\t"\
        "bswap  "tmp"                                                   \n\t"\
        "shr    $15         , "tmp"                                     \n\t"\
        "movzbl "MANGLE(ff_h264_cabac_tables)"+"norm_off"(%%ecx), %%ecx \n\t"\
        "sub    $0xFFFF     , "tmp"                                     \n\t"\
        "neg    %%ecx                                                   \n\t"\
        "add    $7          , %%ecx                                     \n\t"\
        "shl    %%cl        , "tmp"                                     \n\t"\
        "add    "tmp"       , "low"                                     \n\t"\
        "2:                                                             \n\t"

#endif /* BROKEN_RELOCATIONS */


#if HAVE_7REGS && !(defined(__i386) && defined(__clang__) && (__clang_major__<2 || (__clang_major__==2 && __clang_minor__<10)))\
               && !(defined(__i386) && !defined(__clang__) && defined(__llvm__) && __GNUC__==4 && __GNUC_MINOR__==2 && __GNUC_PATCHLEVEL__<=1)
#define get_cabac_inline get_cabac_inline_x86
static av_always_inline int get_cabac_inline_x86(CABACContext *c,
                                                 uint8_t *const state)
{
    int bit, tmp;
#ifdef BROKEN_RELOCATIONS
    void *tables;

    __asm__ volatile(
        "lea    "MANGLE(ff_h264_cabac_tables)", %0      \n\t"
        : "=&r"(tables)
    );
#endif

    __asm__ volatile(
        BRANCHLESS_GET_CABAC("%0", "%q0", "(%4)", "%1", "%w1",
                             "%2", "%q2", "%3", "%b3",
                             "%c6(%5)", "%c7(%5)",
                             AV_STRINGIFY(H264_NORM_SHIFT_OFFSET),
                             AV_STRINGIFY(H264_LPS_RANGE_OFFSET),
                             AV_STRINGIFY(H264_MLPS_STATE_OFFSET),
                             "%8")
        : "=&r"(bit), "+&r"(c->low), "+&r"(c->range), "=&q"(tmp)
        : "r"(state), "r"(c),
          "i"(offsetof(CABACContext, bytestream)),
          "i"(offsetof(CABACContext, bytestream_end))
          TABLES_ARG
        : "%"REG_c, "memory"
    );
    return bit & 1;
}
#endif /* HAVE_7REGS */

#define get_cabac_bypass_sign get_cabac_bypass_sign_x86
static av_always_inline int get_cabac_bypass_sign_x86(CABACContext *c, int val)
{
    x86_reg tmp;
    __asm__ volatile(
        "movl        %c6(%2), %k1       \n\t"
        "movl        %c3(%2), %%eax     \n\t"
        "shl             $17, %k1       \n\t"
        "add           %%eax, %%eax     \n\t"
        "sub             %k1, %%eax     \n\t"
        "cltd                           \n\t"
        "and           %%edx, %k1       \n\t"
        "add             %k1, %%eax     \n\t"
        "xor           %%edx, %%ecx     \n\t"
        "sub           %%edx, %%ecx     \n\t"
        "test           %%ax, %%ax      \n\t"
        "jnz              1f            \n\t"
        "mov         %c4(%2), %1        \n\t"
        "subl        $0xFFFF, %%eax     \n\t"
        "movzwl         (%1), %%edx     \n\t"
        "bswap         %%edx            \n\t"
        "shrl            $15, %%edx     \n\t"
        "add              $2, %1        \n\t"
        "addl          %%edx, %%eax     \n\t"
<<<<<<< HEAD
        "mov              %1, %a4(%2)   \n\t"
=======
        "cmp         %c5(%2), %1        \n\t"
        "jge              1f            \n\t"
        "add"OPSIZE"      $2, %c4(%2)   \n\t"
>>>>>>> 0d230e93
        "1:                             \n\t"
        "movl          %%eax, %c3(%2)   \n\t"

        : "+c"(val), "=&r"(tmp)
        : "r"(c),
          "i"(offsetof(CABACContext, low)),
          "i"(offsetof(CABACContext, bytestream)),
          "i"(offsetof(CABACContext, bytestream_end)),
          "i"(offsetof(CABACContext, range))
        : "%eax", "%edx", "memory"
    );
    return val;
}

#endif /* HAVE_INLINE_ASM */
#endif /* AVCODEC_X86_CABAC_H */<|MERGE_RESOLUTION|>--- conflicted
+++ resolved
@@ -209,13 +209,7 @@
         "shrl            $15, %%edx     \n\t"
         "add              $2, %1        \n\t"
         "addl          %%edx, %%eax     \n\t"
-<<<<<<< HEAD
-        "mov              %1, %a4(%2)   \n\t"
-=======
-        "cmp         %c5(%2), %1        \n\t"
-        "jge              1f            \n\t"
-        "add"OPSIZE"      $2, %c4(%2)   \n\t"
->>>>>>> 0d230e93
+        "mov              %1, %c4(%2)   \n\t"
         "1:                             \n\t"
         "movl          %%eax, %c3(%2)   \n\t"
 
