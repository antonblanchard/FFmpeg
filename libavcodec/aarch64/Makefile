--- conflicted
+++ resolved
@@ -1,8 +1,4 @@
-<<<<<<< HEAD
-OBJS-$(CONFIG_DCA_DECODER)              += aarch64/synth_filter_init.o
-=======
 # subsystems
->>>>>>> 01621202
 OBJS-$(CONFIG_FFT)                      += aarch64/fft_init_aarch64.o
 OBJS-$(CONFIG_FMTCONVERT)               += aarch64/fmtconvert_init.o
 OBJS-$(CONFIG_H264CHROMA)               += aarch64/h264chroma_init_aarch64.o
@@ -26,13 +22,9 @@
 # subsystems
 ARMV8-OBJS-$(CONFIG_VIDEODSP)           += aarch64/videodsp.o
 
-<<<<<<< HEAD
-NEON-OBJS-$(CONFIG_DCA_DECODER)         += aarch64/synth_filter_neon.o
-=======
 # NEON optimizations
 
 # subsystems
->>>>>>> 01621202
 NEON-OBJS-$(CONFIG_FFT)                 += aarch64/fft_neon.o
 NEON-OBJS-$(CONFIG_FMTCONVERT)          += aarch64/fmtconvert_neon.o
 NEON-OBJS-$(CONFIG_H264CHROMA)          += aarch64/h264cmc_neon.o
@@ -47,6 +39,5 @@
 NEON-OBJS-$(CONFIG_MPEGAUDIODSP)        += aarch64/mpegaudiodsp_neon.o
 
 # decoders/encoders
-NEON-OBJS-$(CONFIG_DCA_DECODER)         += aarch64/dcadsp_neon.o               \
-                                           aarch64/synth_filter_neon.o
+NEON-OBJS-$(CONFIG_DCA_DECODER)         += aarch64/synth_filter_neon.o
 NEON-OBJS-$(CONFIG_VORBIS_DECODER)      += aarch64/vorbisdsp_neon.o