/*
 * H.26L/H.264/AVC/JVT/14496-10/... decoder
 * Copyright (c) 2003 Michael Niedermayer <michaelni@gmx.at>
 *
 * This file is part of FFmpeg.
 *
 * FFmpeg is free software; you can redistribute it and/or
 * modify it under the terms of the GNU Lesser General Public
 * License as published by the Free Software Foundation; either
 * version 2.1 of the License, or (at your option) any later version.
 *
 * FFmpeg is distributed in the hope that it will be useful,
 * but WITHOUT ANY WARRANTY; without even the implied warranty of
 * MERCHANTABILITY or FITNESS FOR A PARTICULAR PURPOSE.  See the GNU
 * Lesser General Public License for more details.
 *
 * You should have received a copy of the GNU Lesser General Public
 * License along with FFmpeg; if not, write to the Free Software
 * Foundation, Inc., 51 Franklin Street, Fifth Floor, Boston, MA 02110-1301 USA
 */

/**
 * @file
 * H.264 / AVC / MPEG4 part10 codec.
 * @author Michael Niedermayer <michaelni@gmx.at>
 */

#include "libavutil/avassert.h"
#include "libavutil/imgutils.h"
#include "libavutil/timer.h"
#include "internal.h"
#include "cabac.h"
#include "cabac_functions.h"
#include "error_resilience.h"
#include "avcodec.h"
#include "h264.h"
#include "h264data.h"
#include "h264chroma.h"
#include "h264_mvpred.h"
#include "golomb.h"
#include "mathops.h"
#include "mpegutils.h"
#include "rectangle.h"
#include "thread.h"


static const uint8_t rem6[QP_MAX_NUM + 1] = {
    0, 1, 2, 3, 4, 5, 0, 1, 2, 3, 4, 5, 0, 1, 2, 3, 4, 5, 0, 1, 2,
    3, 4, 5, 0, 1, 2, 3, 4, 5, 0, 1, 2, 3, 4, 5, 0, 1, 2, 3, 4, 5,
    0, 1, 2, 3, 4, 5, 0, 1, 2, 3, 4, 5, 0, 1, 2, 3, 4, 5, 0, 1, 2,
    3, 4, 5, 0, 1, 2, 3, 4, 5, 0, 1, 2, 3, 4, 5, 0, 1, 2, 3, 4, 5,
    0, 1, 2, 3,
};

static const uint8_t div6[QP_MAX_NUM + 1] = {
    0, 0, 0, 0, 0, 0, 1, 1, 1, 1, 1, 1, 2, 2, 2, 2, 2, 2, 3,  3,  3,
    3, 3, 3, 4, 4, 4, 4, 4, 4, 5, 5, 5, 5, 5, 5, 6, 6, 6, 6,  6,  6,
    7, 7, 7, 7, 7, 7, 8, 8, 8, 8, 8, 8, 9, 9, 9, 9, 9, 9, 10, 10, 10,
   10,10,10,11,11,11,11,11,11,12,12,12,12,12,12,13,13,13, 13, 13, 13,
   14,14,14,14,
};

static const uint8_t field_scan[16+1] = {
    0 + 0 * 4, 0 + 1 * 4, 1 + 0 * 4, 0 + 2 * 4,
    0 + 3 * 4, 1 + 1 * 4, 1 + 2 * 4, 1 + 3 * 4,
    2 + 0 * 4, 2 + 1 * 4, 2 + 2 * 4, 2 + 3 * 4,
    3 + 0 * 4, 3 + 1 * 4, 3 + 2 * 4, 3 + 3 * 4,
};

static const uint8_t field_scan8x8[64+1] = {
    0 + 0 * 8, 0 + 1 * 8, 0 + 2 * 8, 1 + 0 * 8,
    1 + 1 * 8, 0 + 3 * 8, 0 + 4 * 8, 1 + 2 * 8,
    2 + 0 * 8, 1 + 3 * 8, 0 + 5 * 8, 0 + 6 * 8,
    0 + 7 * 8, 1 + 4 * 8, 2 + 1 * 8, 3 + 0 * 8,
    2 + 2 * 8, 1 + 5 * 8, 1 + 6 * 8, 1 + 7 * 8,
    2 + 3 * 8, 3 + 1 * 8, 4 + 0 * 8, 3 + 2 * 8,
    2 + 4 * 8, 2 + 5 * 8, 2 + 6 * 8, 2 + 7 * 8,
    3 + 3 * 8, 4 + 1 * 8, 5 + 0 * 8, 4 + 2 * 8,
    3 + 4 * 8, 3 + 5 * 8, 3 + 6 * 8, 3 + 7 * 8,
    4 + 3 * 8, 5 + 1 * 8, 6 + 0 * 8, 5 + 2 * 8,
    4 + 4 * 8, 4 + 5 * 8, 4 + 6 * 8, 4 + 7 * 8,
    5 + 3 * 8, 6 + 1 * 8, 6 + 2 * 8, 5 + 4 * 8,
    5 + 5 * 8, 5 + 6 * 8, 5 + 7 * 8, 6 + 3 * 8,
    7 + 0 * 8, 7 + 1 * 8, 6 + 4 * 8, 6 + 5 * 8,
    6 + 6 * 8, 6 + 7 * 8, 7 + 2 * 8, 7 + 3 * 8,
    7 + 4 * 8, 7 + 5 * 8, 7 + 6 * 8, 7 + 7 * 8,
};

static const uint8_t field_scan8x8_cavlc[64+1] = {
    0 + 0 * 8, 1 + 1 * 8, 2 + 0 * 8, 0 + 7 * 8,
    2 + 2 * 8, 2 + 3 * 8, 2 + 4 * 8, 3 + 3 * 8,
    3 + 4 * 8, 4 + 3 * 8, 4 + 4 * 8, 5 + 3 * 8,
    5 + 5 * 8, 7 + 0 * 8, 6 + 6 * 8, 7 + 4 * 8,
    0 + 1 * 8, 0 + 3 * 8, 1 + 3 * 8, 1 + 4 * 8,
    1 + 5 * 8, 3 + 1 * 8, 2 + 5 * 8, 4 + 1 * 8,
    3 + 5 * 8, 5 + 1 * 8, 4 + 5 * 8, 6 + 1 * 8,
    5 + 6 * 8, 7 + 1 * 8, 6 + 7 * 8, 7 + 5 * 8,
    0 + 2 * 8, 0 + 4 * 8, 0 + 5 * 8, 2 + 1 * 8,
    1 + 6 * 8, 4 + 0 * 8, 2 + 6 * 8, 5 + 0 * 8,
    3 + 6 * 8, 6 + 0 * 8, 4 + 6 * 8, 6 + 2 * 8,
    5 + 7 * 8, 6 + 4 * 8, 7 + 2 * 8, 7 + 6 * 8,
    1 + 0 * 8, 1 + 2 * 8, 0 + 6 * 8, 3 + 0 * 8,
    1 + 7 * 8, 3 + 2 * 8, 2 + 7 * 8, 4 + 2 * 8,
    3 + 7 * 8, 5 + 2 * 8, 4 + 7 * 8, 5 + 4 * 8,
    6 + 3 * 8, 6 + 5 * 8, 7 + 3 * 8, 7 + 7 * 8,
};

// zigzag_scan8x8_cavlc[i] = zigzag_scan8x8[(i/4) + 16*(i%4)]
static const uint8_t zigzag_scan8x8_cavlc[64+1] = {
    0 + 0 * 8, 1 + 1 * 8, 1 + 2 * 8, 2 + 2 * 8,
    4 + 1 * 8, 0 + 5 * 8, 3 + 3 * 8, 7 + 0 * 8,
    3 + 4 * 8, 1 + 7 * 8, 5 + 3 * 8, 6 + 3 * 8,
    2 + 7 * 8, 6 + 4 * 8, 5 + 6 * 8, 7 + 5 * 8,
    1 + 0 * 8, 2 + 0 * 8, 0 + 3 * 8, 3 + 1 * 8,
    3 + 2 * 8, 0 + 6 * 8, 4 + 2 * 8, 6 + 1 * 8,
    2 + 5 * 8, 2 + 6 * 8, 6 + 2 * 8, 5 + 4 * 8,
    3 + 7 * 8, 7 + 3 * 8, 4 + 7 * 8, 7 + 6 * 8,
    0 + 1 * 8, 3 + 0 * 8, 0 + 4 * 8, 4 + 0 * 8,
    2 + 3 * 8, 1 + 5 * 8, 5 + 1 * 8, 5 + 2 * 8,
    1 + 6 * 8, 3 + 5 * 8, 7 + 1 * 8, 4 + 5 * 8,
    4 + 6 * 8, 7 + 4 * 8, 5 + 7 * 8, 6 + 7 * 8,
    0 + 2 * 8, 2 + 1 * 8, 1 + 3 * 8, 5 + 0 * 8,
    1 + 4 * 8, 2 + 4 * 8, 6 + 0 * 8, 4 + 3 * 8,
    0 + 7 * 8, 4 + 4 * 8, 7 + 2 * 8, 3 + 6 * 8,
    5 + 5 * 8, 6 + 5 * 8, 6 + 6 * 8, 7 + 7 * 8,
};

static const uint8_t dequant4_coeff_init[6][3] = {
    { 10, 13, 16 },
    { 11, 14, 18 },
    { 13, 16, 20 },
    { 14, 18, 23 },
    { 16, 20, 25 },
    { 18, 23, 29 },
};

static const uint8_t dequant8_coeff_init_scan[16] = {
    0, 3, 4, 3, 3, 1, 5, 1, 4, 5, 2, 5, 3, 1, 5, 1
};

static const uint8_t dequant8_coeff_init[6][6] = {
    { 20, 18, 32, 19, 25, 24 },
    { 22, 19, 35, 21, 28, 26 },
    { 26, 23, 42, 24, 33, 31 },
    { 28, 25, 45, 26, 35, 33 },
    { 32, 28, 51, 30, 40, 38 },
    { 36, 32, 58, 34, 46, 43 },
};


static void release_unused_pictures(H264Context *h, int remove_current)
{
    int i;

    /* release non reference frames */
    for (i = 0; i < H264_MAX_PICTURE_COUNT; i++) {
        if (h->DPB[i].f.buf[0] && !h->DPB[i].reference &&
            (remove_current || &h->DPB[i] != h->cur_pic_ptr)) {
            ff_h264_unref_picture(h, &h->DPB[i]);
        }
    }
}

static int alloc_scratch_buffers(H264SliceContext *sl, int linesize)
{
    const H264Context *h = sl->h264;
    int alloc_size = FFALIGN(FFABS(linesize) + 32, 32);

    av_fast_malloc(&sl->bipred_scratchpad, &sl->bipred_scratchpad_allocated, 16 * 6 * alloc_size);
    // edge emu needs blocksize + filter length - 1
    // (= 21x21 for  h264)
    av_fast_malloc(&sl->edge_emu_buffer, &sl->edge_emu_buffer_allocated, alloc_size * 2 * 21);

    av_fast_malloc(&sl->top_borders[0], &sl->top_borders_allocated[0],
                   h->mb_width * 16 * 3 * sizeof(uint8_t) * 2);
    av_fast_malloc(&sl->top_borders[1], &sl->top_borders_allocated[1],
                   h->mb_width * 16 * 3 * sizeof(uint8_t) * 2);

    if (!sl->bipred_scratchpad || !sl->edge_emu_buffer ||
        !sl->top_borders[0]    || !sl->top_borders[1]) {
        av_freep(&sl->bipred_scratchpad);
        av_freep(&sl->edge_emu_buffer);
        av_freep(&sl->top_borders[0]);
        av_freep(&sl->top_borders[1]);

        sl->bipred_scratchpad_allocated = 0;
        sl->edge_emu_buffer_allocated   = 0;
        sl->top_borders_allocated[0]    = 0;
        sl->top_borders_allocated[1]    = 0;
        return AVERROR(ENOMEM);
    }

    return 0;
}

static int init_table_pools(H264Context *h)
{
    const int big_mb_num    = h->mb_stride * (h->mb_height + 1) + 1;
    const int mb_array_size = h->mb_stride * h->mb_height;
    const int b4_stride     = h->mb_width * 4 + 1;
    const int b4_array_size = b4_stride * h->mb_height * 4;

    h->qscale_table_pool = av_buffer_pool_init(big_mb_num + h->mb_stride,
                                               av_buffer_allocz);
    h->mb_type_pool      = av_buffer_pool_init((big_mb_num + h->mb_stride) *
                                               sizeof(uint32_t), av_buffer_allocz);
    h->motion_val_pool   = av_buffer_pool_init(2 * (b4_array_size + 4) *
                                               sizeof(int16_t), av_buffer_allocz);
    h->ref_index_pool    = av_buffer_pool_init(4 * mb_array_size, av_buffer_allocz);

    if (!h->qscale_table_pool || !h->mb_type_pool || !h->motion_val_pool ||
        !h->ref_index_pool) {
        av_buffer_pool_uninit(&h->qscale_table_pool);
        av_buffer_pool_uninit(&h->mb_type_pool);
        av_buffer_pool_uninit(&h->motion_val_pool);
        av_buffer_pool_uninit(&h->ref_index_pool);
        return AVERROR(ENOMEM);
    }

    return 0;
}

static int alloc_picture(H264Context *h, H264Picture *pic)
{
    int i, ret = 0;

    av_assert0(!pic->f.data[0]);

    pic->tf.f = &pic->f;
    ret = ff_thread_get_buffer(h->avctx, &pic->tf, pic->reference ?
                                                   AV_GET_BUFFER_FLAG_REF : 0);
    if (ret < 0)
        goto fail;

    h->linesize   = pic->f.linesize[0];
    h->uvlinesize = pic->f.linesize[1];
    pic->crop     = h->sps.crop;
    pic->crop_top = h->sps.crop_top;
    pic->crop_left= h->sps.crop_left;

    if (h->avctx->hwaccel) {
        const AVHWAccel *hwaccel = h->avctx->hwaccel;
        av_assert0(!pic->hwaccel_picture_private);
        if (hwaccel->frame_priv_data_size) {
            pic->hwaccel_priv_buf = av_buffer_allocz(hwaccel->frame_priv_data_size);
            if (!pic->hwaccel_priv_buf)
                return AVERROR(ENOMEM);
            pic->hwaccel_picture_private = pic->hwaccel_priv_buf->data;
        }
    }
    if (!h->avctx->hwaccel && CONFIG_GRAY && h->flags & CODEC_FLAG_GRAY && pic->f.data[2]) {
        int h_chroma_shift, v_chroma_shift;
        av_pix_fmt_get_chroma_sub_sample(pic->f.format,
                                         &h_chroma_shift, &v_chroma_shift);

        for(i=0; i<FF_CEIL_RSHIFT(h->avctx->height, v_chroma_shift); i++) {
            memset(pic->f.data[1] + pic->f.linesize[1]*i,
                   0x80, FF_CEIL_RSHIFT(h->avctx->width, h_chroma_shift));
            memset(pic->f.data[2] + pic->f.linesize[2]*i,
                   0x80, FF_CEIL_RSHIFT(h->avctx->width, h_chroma_shift));
        }
    }

    if (!h->qscale_table_pool) {
        ret = init_table_pools(h);
        if (ret < 0)
            goto fail;
    }

    pic->qscale_table_buf = av_buffer_pool_get(h->qscale_table_pool);
    pic->mb_type_buf      = av_buffer_pool_get(h->mb_type_pool);
    if (!pic->qscale_table_buf || !pic->mb_type_buf)
        goto fail;

    pic->mb_type      = (uint32_t*)pic->mb_type_buf->data + 2 * h->mb_stride + 1;
    pic->qscale_table = pic->qscale_table_buf->data + 2 * h->mb_stride + 1;

    for (i = 0; i < 2; i++) {
        pic->motion_val_buf[i] = av_buffer_pool_get(h->motion_val_pool);
        pic->ref_index_buf[i]  = av_buffer_pool_get(h->ref_index_pool);
        if (!pic->motion_val_buf[i] || !pic->ref_index_buf[i])
            goto fail;

        pic->motion_val[i] = (int16_t (*)[2])pic->motion_val_buf[i]->data + 4;
        pic->ref_index[i]  = pic->ref_index_buf[i]->data;
    }

    return 0;
fail:
    ff_h264_unref_picture(h, pic);
    return (ret < 0) ? ret : AVERROR(ENOMEM);
}

static inline int pic_is_unused(H264Context *h, H264Picture *pic)
{
    if (!pic->f.buf[0])
        return 1;
    if (pic->needs_realloc && !(pic->reference & DELAYED_PIC_REF))
        return 1;
    return 0;
}

static int find_unused_picture(H264Context *h)
{
    int i;

    for (i = 0; i < H264_MAX_PICTURE_COUNT; i++) {
        if (pic_is_unused(h, &h->DPB[i]))
            break;
    }
    if (i == H264_MAX_PICTURE_COUNT)
        return AVERROR_INVALIDDATA;

    if (h->DPB[i].needs_realloc) {
        h->DPB[i].needs_realloc = 0;
        ff_h264_unref_picture(h, &h->DPB[i]);
    }

    return i;
}


static void init_dequant8_coeff_table(H264Context *h)
{
    int i, j, q, x;
    const int max_qp = 51 + 6 * (h->sps.bit_depth_luma - 8);

    for (i = 0; i < 6; i++) {
        h->dequant8_coeff[i] = h->dequant8_buffer[i];
        for (j = 0; j < i; j++)
            if (!memcmp(h->pps.scaling_matrix8[j], h->pps.scaling_matrix8[i],
                        64 * sizeof(uint8_t))) {
                h->dequant8_coeff[i] = h->dequant8_buffer[j];
                break;
            }
        if (j < i)
            continue;

        for (q = 0; q < max_qp + 1; q++) {
            int shift = div6[q];
            int idx   = rem6[q];
            for (x = 0; x < 64; x++)
                h->dequant8_coeff[i][q][(x >> 3) | ((x & 7) << 3)] =
                    ((uint32_t)dequant8_coeff_init[idx][dequant8_coeff_init_scan[((x >> 1) & 12) | (x & 3)]] *
                     h->pps.scaling_matrix8[i][x]) << shift;
        }
    }
}

static void init_dequant4_coeff_table(H264Context *h)
{
    int i, j, q, x;
    const int max_qp = 51 + 6 * (h->sps.bit_depth_luma - 8);
    for (i = 0; i < 6; i++) {
        h->dequant4_coeff[i] = h->dequant4_buffer[i];
        for (j = 0; j < i; j++)
            if (!memcmp(h->pps.scaling_matrix4[j], h->pps.scaling_matrix4[i],
                        16 * sizeof(uint8_t))) {
                h->dequant4_coeff[i] = h->dequant4_buffer[j];
                break;
            }
        if (j < i)
            continue;

        for (q = 0; q < max_qp + 1; q++) {
            int shift = div6[q] + 2;
            int idx   = rem6[q];
            for (x = 0; x < 16; x++)
                h->dequant4_coeff[i][q][(x >> 2) | ((x << 2) & 0xF)] =
                    ((uint32_t)dequant4_coeff_init[idx][(x & 1) + ((x >> 2) & 1)] *
                     h->pps.scaling_matrix4[i][x]) << shift;
        }
    }
}

void ff_h264_init_dequant_tables(H264Context *h)
{
    int i, x;
    init_dequant4_coeff_table(h);
    memset(h->dequant8_coeff, 0, sizeof(h->dequant8_coeff));

    if (h->pps.transform_8x8_mode)
        init_dequant8_coeff_table(h);
    if (h->sps.transform_bypass) {
        for (i = 0; i < 6; i++)
            for (x = 0; x < 16; x++)
                h->dequant4_coeff[i][0][x] = 1 << 6;
        if (h->pps.transform_8x8_mode)
            for (i = 0; i < 6; i++)
                for (x = 0; x < 64; x++)
                    h->dequant8_coeff[i][0][x] = 1 << 6;
    }
}

#define IN_RANGE(a, b, size) (((a) >= (b)) && ((a) < ((b) + (size))))

#define REBASE_PICTURE(pic, new_ctx, old_ctx)             \
    (((pic) && (pic) >= (old_ctx)->DPB &&                       \
      (pic) < (old_ctx)->DPB + H264_MAX_PICTURE_COUNT) ?          \
     &(new_ctx)->DPB[(pic) - (old_ctx)->DPB] : NULL)

static void copy_picture_range(H264Picture **to, H264Picture **from, int count,
                               H264Context *new_base,
                               H264Context *old_base)
{
    int i;

    for (i = 0; i < count; i++) {
        assert((IN_RANGE(from[i], old_base, sizeof(*old_base)) ||
                IN_RANGE(from[i], old_base->DPB,
                         sizeof(H264Picture) * H264_MAX_PICTURE_COUNT) ||
                !from[i]));
        to[i] = REBASE_PICTURE(from[i], new_base, old_base);
    }
}

static int copy_parameter_set(void **to, void **from, int count, int size)
{
    int i;

    for (i = 0; i < count; i++) {
        if (to[i] && !from[i]) {
            av_freep(&to[i]);
        } else if (from[i] && !to[i]) {
            to[i] = av_malloc(size);
            if (!to[i])
                return AVERROR(ENOMEM);
        }

        if (from[i])
            memcpy(to[i], from[i], size);
    }

    return 0;
}

#define copy_fields(to, from, start_field, end_field)                   \
    memcpy(&(to)->start_field, &(from)->start_field,                        \
           (char *)&(to)->end_field - (char *)&(to)->start_field)

static int h264_slice_header_init(H264Context *h, int reinit);

int ff_h264_update_thread_context(AVCodecContext *dst,
                                  const AVCodecContext *src)
{
    H264Context *h = dst->priv_data, *h1 = src->priv_data;
    int inited = h->context_initialized, err = 0;
    int context_reinitialized = 0;
    int i, ret;

    if (dst == src)
        return 0;

    if (inited &&
        (h->width                 != h1->width                 ||
         h->height                != h1->height                ||
         h->mb_width              != h1->mb_width              ||
         h->mb_height             != h1->mb_height             ||
         h->sps.bit_depth_luma    != h1->sps.bit_depth_luma    ||
         h->sps.chroma_format_idc != h1->sps.chroma_format_idc ||
         h->sps.colorspace        != h1->sps.colorspace)) {

        /* set bits_per_raw_sample to the previous value. the check for changed
         * bit depth in h264_set_parameter_from_sps() uses it and sets it to
         * the current value */
        h->avctx->bits_per_raw_sample = h->sps.bit_depth_luma;

        h->width     = h1->width;
        h->height    = h1->height;
        h->mb_height = h1->mb_height;
        h->mb_width  = h1->mb_width;
        h->mb_num    = h1->mb_num;
        h->mb_stride = h1->mb_stride;
        h->b_stride  = h1->b_stride;
        // SPS/PPS
        if ((ret = copy_parameter_set((void **)h->sps_buffers,
                                      (void **)h1->sps_buffers,
                                      MAX_SPS_COUNT, sizeof(SPS))) < 0)
            return ret;
        h->sps = h1->sps;
        if ((ret = copy_parameter_set((void **)h->pps_buffers,
                                      (void **)h1->pps_buffers,
                                      MAX_PPS_COUNT, sizeof(PPS))) < 0)
            return ret;
        h->pps = h1->pps;

        if ((err = h264_slice_header_init(h, 1)) < 0) {
            av_log(h->avctx, AV_LOG_ERROR, "h264_slice_header_init() failed\n");
            return err;
        }
        context_reinitialized = 1;

#if 0
        h264_set_parameter_from_sps(h);
        //Note we set context_reinitialized which will cause h264_set_parameter_from_sps to be reexecuted
        h->cur_chroma_format_idc = h1->cur_chroma_format_idc;
#endif
    }
    /* update linesize on resize for h264. The h264 decoder doesn't
     * necessarily call ff_mpv_frame_start in the new thread */
    h->linesize   = h1->linesize;
    h->uvlinesize = h1->uvlinesize;

    /* copy block_offset since frame_start may not be called */
    memcpy(h->block_offset, h1->block_offset, sizeof(h->block_offset));

    if (!inited) {
        H264SliceContext *orig_slice_ctx = h->slice_ctx;

        for (i = 0; i < MAX_SPS_COUNT; i++)
            av_freep(h->sps_buffers + i);

        for (i = 0; i < MAX_PPS_COUNT; i++)
            av_freep(h->pps_buffers + i);

        ff_h264_unref_picture(h, &h->last_pic_for_ec);
        memcpy(h, h1, sizeof(H264Context));

        memset(h->sps_buffers, 0, sizeof(h->sps_buffers));
        memset(h->pps_buffers, 0, sizeof(h->pps_buffers));

        memset(&h->cur_pic, 0, sizeof(h->cur_pic));
        memset(&h->last_pic_for_ec, 0, sizeof(h->last_pic_for_ec));

        h->slice_ctx = orig_slice_ctx;

        memset(&h->slice_ctx[0].er,         0, sizeof(h->slice_ctx[0].er));
        memset(&h->slice_ctx[0].mb,         0, sizeof(h->slice_ctx[0].mb));
        memset(&h->slice_ctx[0].mb_luma_dc, 0, sizeof(h->slice_ctx[0].mb_luma_dc));
        memset(&h->slice_ctx[0].mb_padding, 0, sizeof(h->slice_ctx[0].mb_padding));

        h->avctx             = dst;
        h->DPB               = NULL;
        h->qscale_table_pool = NULL;
        h->mb_type_pool      = NULL;
        h->ref_index_pool    = NULL;
        h->motion_val_pool   = NULL;
        h->intra4x4_pred_mode= NULL;
        h->non_zero_count    = NULL;
        h->slice_table_base  = NULL;
        h->slice_table       = NULL;
        h->cbp_table         = NULL;
        h->chroma_pred_mode_table = NULL;
        memset(h->mvd_table, 0, sizeof(h->mvd_table));
        h->direct_table      = NULL;
        h->list_counts       = NULL;
        h->mb2b_xy           = NULL;
        h->mb2br_xy          = NULL;

        if (h1->context_initialized) {
        h->context_initialized = 0;

        memset(&h->cur_pic, 0, sizeof(h->cur_pic));
        av_frame_unref(&h->cur_pic.f);
        h->cur_pic.tf.f = &h->cur_pic.f;

        ret = ff_h264_alloc_tables(h);
        if (ret < 0) {
            av_log(dst, AV_LOG_ERROR, "Could not allocate memory\n");
            return ret;
        }
        ret = ff_h264_slice_context_init(h, &h->slice_ctx[0]);
        if (ret < 0) {
            av_log(dst, AV_LOG_ERROR, "context_init() failed.\n");
            return ret;
        }
        }

<<<<<<< HEAD
        h->thread_context[0] = h;
        h->context_initialized = h1->context_initialized;
=======
        h->context_initialized = 1;
>>>>>>> 5bf3c0fa
    }

    h->avctx->coded_height  = h1->avctx->coded_height;
    h->avctx->coded_width   = h1->avctx->coded_width;
    h->avctx->width         = h1->avctx->width;
    h->avctx->height        = h1->avctx->height;
    h->coded_picture_number = h1->coded_picture_number;
    h->first_field          = h1->first_field;
    h->picture_structure    = h1->picture_structure;
    h->droppable            = h1->droppable;
    h->low_delay            = h1->low_delay;

    for (i = 0; h->DPB && i < H264_MAX_PICTURE_COUNT; i++) {
        ff_h264_unref_picture(h, &h->DPB[i]);
        if (h1->DPB && h1->DPB[i].f.buf[0] &&
            (ret = ff_h264_ref_picture(h, &h->DPB[i], &h1->DPB[i])) < 0)
            return ret;
    }

    h->cur_pic_ptr = REBASE_PICTURE(h1->cur_pic_ptr, h, h1);
    ff_h264_unref_picture(h, &h->cur_pic);
    if (h1->cur_pic.f.buf[0]) {
        ret = ff_h264_ref_picture(h, &h->cur_pic, &h1->cur_pic);
        if (ret < 0)
            return ret;
    }

    h->workaround_bugs = h1->workaround_bugs;
    h->low_delay       = h1->low_delay;
    h->droppable       = h1->droppable;

    // extradata/NAL handling
    h->is_avc = h1->is_avc;

    // SPS/PPS
    if ((ret = copy_parameter_set((void **)h->sps_buffers,
                                  (void **)h1->sps_buffers,
                                  MAX_SPS_COUNT, sizeof(SPS))) < 0)
        return ret;
    h->sps = h1->sps;
    if ((ret = copy_parameter_set((void **)h->pps_buffers,
                                  (void **)h1->pps_buffers,
                                  MAX_PPS_COUNT, sizeof(PPS))) < 0)
        return ret;
    h->pps = h1->pps;

    // Dequantization matrices
    // FIXME these are big - can they be only copied when PPS changes?
    copy_fields(h, h1, dequant4_buffer, dequant4_coeff);

    for (i = 0; i < 6; i++)
        h->dequant4_coeff[i] = h->dequant4_buffer[0] +
                               (h1->dequant4_coeff[i] - h1->dequant4_buffer[0]);

    for (i = 0; i < 6; i++)
        h->dequant8_coeff[i] = h->dequant8_buffer[0] +
                               (h1->dequant8_coeff[i] - h1->dequant8_buffer[0]);

    h->dequant_coeff_pps = h1->dequant_coeff_pps;

    // POC timing
    copy_fields(h, h1, poc_lsb, default_ref_list);

    // reference lists
    copy_fields(h, h1, short_ref, current_slice);

    copy_picture_range(h->short_ref, h1->short_ref, 32, h, h1);
    copy_picture_range(h->long_ref, h1->long_ref, 32, h, h1);
    copy_picture_range(h->delayed_pic, h1->delayed_pic,
                       MAX_DELAYED_PIC_COUNT + 2, h, h1);

    h->frame_recovered       = h1->frame_recovered;

    if (context_reinitialized)
        ff_h264_set_parameter_from_sps(h);

    if (!h->cur_pic_ptr)
        return 0;

    if (!h->droppable) {
        err = ff_h264_execute_ref_pic_marking(h, h->mmco, h->mmco_index);
        h->prev_poc_msb = h->poc_msb;
        h->prev_poc_lsb = h->poc_lsb;
    }
    h->prev_frame_num_offset = h->frame_num_offset;
    h->prev_frame_num        = h->frame_num;
    h->outputed_poc          = h->next_outputed_poc;

    h->recovery_frame        = h1->recovery_frame;

    return err;
}

static int h264_frame_start(H264Context *h)
{
    H264Picture *pic;
    int i, ret;
    const int pixel_shift = h->pixel_shift;
    int c[4] = {
        1<<(h->sps.bit_depth_luma-1),
        1<<(h->sps.bit_depth_chroma-1),
        1<<(h->sps.bit_depth_chroma-1),
        -1
    };

    if (!ff_thread_can_start_frame(h->avctx)) {
        av_log(h->avctx, AV_LOG_ERROR, "Attempt to start a frame outside SETUP state\n");
        return -1;
    }

    release_unused_pictures(h, 1);
    h->cur_pic_ptr = NULL;

    i = find_unused_picture(h);
    if (i < 0) {
        av_log(h->avctx, AV_LOG_ERROR, "no frame buffer available\n");
        return i;
    }
    pic = &h->DPB[i];

    pic->reference              = h->droppable ? 0 : h->picture_structure;
    pic->f.coded_picture_number = h->coded_picture_number++;
    pic->field_picture          = h->picture_structure != PICT_FRAME;

    /*
     * Zero key_frame here; IDR markings per slice in frame or fields are ORed
     * in later.
     * See decode_nal_units().
     */
    pic->f.key_frame = 0;
    pic->mmco_reset  = 0;
    pic->recovered   = 0;
    pic->invalid_gap = 0;
    pic->sei_recovery_frame_cnt = h->sei_recovery_frame_cnt;

    if ((ret = alloc_picture(h, pic)) < 0)
        return ret;
    if(!h->frame_recovered && !h->avctx->hwaccel &&
       !(h->avctx->codec->capabilities & CODEC_CAP_HWACCEL_VDPAU))
        avpriv_color_frame(&pic->f, c);

    h->cur_pic_ptr = pic;
    ff_h264_unref_picture(h, &h->cur_pic);
    if (CONFIG_ERROR_RESILIENCE) {
        ff_h264_set_erpic(&h->slice_ctx[0].er.cur_pic, NULL);
    }

    if ((ret = ff_h264_ref_picture(h, &h->cur_pic, h->cur_pic_ptr)) < 0)
        return ret;

    if (CONFIG_ERROR_RESILIENCE) {
        ff_er_frame_start(&h->slice_ctx[0].er);
        ff_h264_set_erpic(&h->slice_ctx[0].er.last_pic, NULL);
        ff_h264_set_erpic(&h->slice_ctx[0].er.next_pic, NULL);
    }

    assert(h->linesize && h->uvlinesize);

    for (i = 0; i < 16; i++) {
        h->block_offset[i]           = (4 * ((scan8[i] - scan8[0]) & 7) << pixel_shift) + 4 * h->linesize * ((scan8[i] - scan8[0]) >> 3);
        h->block_offset[48 + i]      = (4 * ((scan8[i] - scan8[0]) & 7) << pixel_shift) + 8 * h->linesize * ((scan8[i] - scan8[0]) >> 3);
    }
    for (i = 0; i < 16; i++) {
        h->block_offset[16 + i]      =
        h->block_offset[32 + i]      = (4 * ((scan8[i] - scan8[0]) & 7) << pixel_shift) + 4 * h->uvlinesize * ((scan8[i] - scan8[0]) >> 3);
        h->block_offset[48 + 16 + i] =
        h->block_offset[48 + 32 + i] = (4 * ((scan8[i] - scan8[0]) & 7) << pixel_shift) + 8 * h->uvlinesize * ((scan8[i] - scan8[0]) >> 3);
    }

    /* We mark the current picture as non-reference after allocating it, so
     * that if we break out due to an error it can be released automatically
     * in the next ff_mpv_frame_start().
     */
    h->cur_pic_ptr->reference = 0;

    h->cur_pic_ptr->field_poc[0] = h->cur_pic_ptr->field_poc[1] = INT_MAX;

    h->next_output_pic = NULL;

    assert(h->cur_pic_ptr->long_ref == 0);

    return 0;
}

static av_always_inline void backup_mb_border(const H264Context *h, H264SliceContext *sl,
                                              uint8_t *src_y,
                                              uint8_t *src_cb, uint8_t *src_cr,
                                              int linesize, int uvlinesize,
                                              int simple)
{
    uint8_t *top_border;
    int top_idx = 1;
    const int pixel_shift = h->pixel_shift;
    int chroma444 = CHROMA444(h);
    int chroma422 = CHROMA422(h);

    src_y  -= linesize;
    src_cb -= uvlinesize;
    src_cr -= uvlinesize;

    if (!simple && FRAME_MBAFF(h)) {
        if (sl->mb_y & 1) {
            if (!MB_MBAFF(sl)) {
                top_border = sl->top_borders[0][sl->mb_x];
                AV_COPY128(top_border, src_y + 15 * linesize);
                if (pixel_shift)
                    AV_COPY128(top_border + 16, src_y + 15 * linesize + 16);
                if (simple || !CONFIG_GRAY || !(h->flags & CODEC_FLAG_GRAY)) {
                    if (chroma444) {
                        if (pixel_shift) {
                            AV_COPY128(top_border + 32, src_cb + 15 * uvlinesize);
                            AV_COPY128(top_border + 48, src_cb + 15 * uvlinesize + 16);
                            AV_COPY128(top_border + 64, src_cr + 15 * uvlinesize);
                            AV_COPY128(top_border + 80, src_cr + 15 * uvlinesize + 16);
                        } else {
                            AV_COPY128(top_border + 16, src_cb + 15 * uvlinesize);
                            AV_COPY128(top_border + 32, src_cr + 15 * uvlinesize);
                        }
                    } else if (chroma422) {
                        if (pixel_shift) {
                            AV_COPY128(top_border + 32, src_cb + 15 * uvlinesize);
                            AV_COPY128(top_border + 48, src_cr + 15 * uvlinesize);
                        } else {
                            AV_COPY64(top_border + 16, src_cb + 15 * uvlinesize);
                            AV_COPY64(top_border + 24, src_cr + 15 * uvlinesize);
                        }
                    } else {
                        if (pixel_shift) {
                            AV_COPY128(top_border + 32, src_cb + 7 * uvlinesize);
                            AV_COPY128(top_border + 48, src_cr + 7 * uvlinesize);
                        } else {
                            AV_COPY64(top_border + 16, src_cb + 7 * uvlinesize);
                            AV_COPY64(top_border + 24, src_cr + 7 * uvlinesize);
                        }
                    }
                }
            }
        } else if (MB_MBAFF(sl)) {
            top_idx = 0;
        } else
            return;
    }

    top_border = sl->top_borders[top_idx][sl->mb_x];
    /* There are two lines saved, the line above the top macroblock
     * of a pair, and the line above the bottom macroblock. */
    AV_COPY128(top_border, src_y + 16 * linesize);
    if (pixel_shift)
        AV_COPY128(top_border + 16, src_y + 16 * linesize + 16);

    if (simple || !CONFIG_GRAY || !(h->flags & CODEC_FLAG_GRAY)) {
        if (chroma444) {
            if (pixel_shift) {
                AV_COPY128(top_border + 32, src_cb + 16 * linesize);
                AV_COPY128(top_border + 48, src_cb + 16 * linesize + 16);
                AV_COPY128(top_border + 64, src_cr + 16 * linesize);
                AV_COPY128(top_border + 80, src_cr + 16 * linesize + 16);
            } else {
                AV_COPY128(top_border + 16, src_cb + 16 * linesize);
                AV_COPY128(top_border + 32, src_cr + 16 * linesize);
            }
        } else if (chroma422) {
            if (pixel_shift) {
                AV_COPY128(top_border + 32, src_cb + 16 * uvlinesize);
                AV_COPY128(top_border + 48, src_cr + 16 * uvlinesize);
            } else {
                AV_COPY64(top_border + 16, src_cb + 16 * uvlinesize);
                AV_COPY64(top_border + 24, src_cr + 16 * uvlinesize);
            }
        } else {
            if (pixel_shift) {
                AV_COPY128(top_border + 32, src_cb + 8 * uvlinesize);
                AV_COPY128(top_border + 48, src_cr + 8 * uvlinesize);
            } else {
                AV_COPY64(top_border + 16, src_cb + 8 * uvlinesize);
                AV_COPY64(top_border + 24, src_cr + 8 * uvlinesize);
            }
        }
    }
}

/**
 * Initialize implicit_weight table.
 * @param field  0/1 initialize the weight for interlaced MBAFF
 *                -1 initializes the rest
 */
static void implicit_weight_table(const H264Context *h, H264SliceContext *sl, int field)
{
    int ref0, ref1, i, cur_poc, ref_start, ref_count0, ref_count1;

    for (i = 0; i < 2; i++) {
        sl->luma_weight_flag[i]   = 0;
        sl->chroma_weight_flag[i] = 0;
    }

    if (field < 0) {
        if (h->picture_structure == PICT_FRAME) {
            cur_poc = h->cur_pic_ptr->poc;
        } else {
            cur_poc = h->cur_pic_ptr->field_poc[h->picture_structure - 1];
        }
        if (sl->ref_count[0] == 1 && sl->ref_count[1] == 1 && !FRAME_MBAFF(h) &&
            sl->ref_list[0][0].poc + sl->ref_list[1][0].poc == 2 * cur_poc) {
            sl->use_weight        = 0;
            sl->use_weight_chroma = 0;
            return;
        }
        ref_start  = 0;
        ref_count0 = sl->ref_count[0];
        ref_count1 = sl->ref_count[1];
    } else {
        cur_poc    = h->cur_pic_ptr->field_poc[field];
        ref_start  = 16;
        ref_count0 = 16 + 2 * sl->ref_count[0];
        ref_count1 = 16 + 2 * sl->ref_count[1];
    }

    sl->use_weight               = 2;
    sl->use_weight_chroma        = 2;
    sl->luma_log2_weight_denom   = 5;
    sl->chroma_log2_weight_denom = 5;

    for (ref0 = ref_start; ref0 < ref_count0; ref0++) {
        int poc0 = sl->ref_list[0][ref0].poc;
        for (ref1 = ref_start; ref1 < ref_count1; ref1++) {
            int w = 32;
            if (!sl->ref_list[0][ref0].long_ref && !sl->ref_list[1][ref1].long_ref) {
                int poc1 = sl->ref_list[1][ref1].poc;
                int td   = av_clip_int8(poc1 - poc0);
                if (td) {
                    int tb = av_clip_int8(cur_poc - poc0);
                    int tx = (16384 + (FFABS(td) >> 1)) / td;
                    int dist_scale_factor = (tb * tx + 32) >> 8;
                    if (dist_scale_factor >= -64 && dist_scale_factor <= 128)
                        w = 64 - dist_scale_factor;
                }
            }
            if (field < 0) {
                sl->implicit_weight[ref0][ref1][0] =
                sl->implicit_weight[ref0][ref1][1] = w;
            } else {
                sl->implicit_weight[ref0][ref1][field] = w;
            }
        }
    }
}

/**
 * initialize scan tables
 */
static void init_scan_tables(H264Context *h)
{
    int i;
    for (i = 0; i < 16; i++) {
#define TRANSPOSE(x) ((x) >> 2) | (((x) << 2) & 0xF)
        h->zigzag_scan[i] = TRANSPOSE(zigzag_scan[i]);
        h->field_scan[i]  = TRANSPOSE(field_scan[i]);
#undef TRANSPOSE
    }
    for (i = 0; i < 64; i++) {
#define TRANSPOSE(x) ((x) >> 3) | (((x) & 7) << 3)
        h->zigzag_scan8x8[i]       = TRANSPOSE(ff_zigzag_direct[i]);
        h->zigzag_scan8x8_cavlc[i] = TRANSPOSE(zigzag_scan8x8_cavlc[i]);
        h->field_scan8x8[i]        = TRANSPOSE(field_scan8x8[i]);
        h->field_scan8x8_cavlc[i]  = TRANSPOSE(field_scan8x8_cavlc[i]);
#undef TRANSPOSE
    }
    if (h->sps.transform_bypass) { // FIXME same ugly
        memcpy(h->zigzag_scan_q0          , zigzag_scan             , sizeof(h->zigzag_scan_q0         ));
        memcpy(h->zigzag_scan8x8_q0       , ff_zigzag_direct        , sizeof(h->zigzag_scan8x8_q0      ));
        memcpy(h->zigzag_scan8x8_cavlc_q0 , zigzag_scan8x8_cavlc    , sizeof(h->zigzag_scan8x8_cavlc_q0));
        memcpy(h->field_scan_q0           , field_scan              , sizeof(h->field_scan_q0          ));
        memcpy(h->field_scan8x8_q0        , field_scan8x8           , sizeof(h->field_scan8x8_q0       ));
        memcpy(h->field_scan8x8_cavlc_q0  , field_scan8x8_cavlc     , sizeof(h->field_scan8x8_cavlc_q0 ));
    } else {
        memcpy(h->zigzag_scan_q0          , h->zigzag_scan          , sizeof(h->zigzag_scan_q0         ));
        memcpy(h->zigzag_scan8x8_q0       , h->zigzag_scan8x8       , sizeof(h->zigzag_scan8x8_q0      ));
        memcpy(h->zigzag_scan8x8_cavlc_q0 , h->zigzag_scan8x8_cavlc , sizeof(h->zigzag_scan8x8_cavlc_q0));
        memcpy(h->field_scan_q0           , h->field_scan           , sizeof(h->field_scan_q0          ));
        memcpy(h->field_scan8x8_q0        , h->field_scan8x8        , sizeof(h->field_scan8x8_q0       ));
        memcpy(h->field_scan8x8_cavlc_q0  , h->field_scan8x8_cavlc  , sizeof(h->field_scan8x8_cavlc_q0 ));
    }
}

static enum AVPixelFormat get_pixel_format(H264Context *h, int force_callback)
{
#define HWACCEL_MAX (CONFIG_H264_DXVA2_HWACCEL + \
                     CONFIG_H264_VAAPI_HWACCEL + \
                     (CONFIG_H264_VDA_HWACCEL * 2) + \
                     CONFIG_H264_VDPAU_HWACCEL)
    enum AVPixelFormat pix_fmts[HWACCEL_MAX + 2], *fmt = pix_fmts;
    const enum AVPixelFormat *choices = pix_fmts;
    int i;

    switch (h->sps.bit_depth_luma) {
    case 9:
        if (CHROMA444(h)) {
            if (h->avctx->colorspace == AVCOL_SPC_RGB) {
                *fmt++ = AV_PIX_FMT_GBRP9;
            } else
                *fmt++ = AV_PIX_FMT_YUV444P9;
        } else if (CHROMA422(h))
            *fmt++ = AV_PIX_FMT_YUV422P9;
        else
            *fmt++ = AV_PIX_FMT_YUV420P9;
        break;
    case 10:
        if (CHROMA444(h)) {
            if (h->avctx->colorspace == AVCOL_SPC_RGB) {
                *fmt++ = AV_PIX_FMT_GBRP10;
            } else
                *fmt++ = AV_PIX_FMT_YUV444P10;
        } else if (CHROMA422(h))
            *fmt++ = AV_PIX_FMT_YUV422P10;
        else
            *fmt++ = AV_PIX_FMT_YUV420P10;
        break;
    case 12:
        if (CHROMA444(h)) {
            if (h->avctx->colorspace == AVCOL_SPC_RGB) {
                *fmt++ = AV_PIX_FMT_GBRP12;
            } else
                *fmt++ = AV_PIX_FMT_YUV444P12;
        } else if (CHROMA422(h))
            *fmt++ = AV_PIX_FMT_YUV422P12;
        else
            *fmt++ = AV_PIX_FMT_YUV420P12;
        break;
    case 14:
        if (CHROMA444(h)) {
            if (h->avctx->colorspace == AVCOL_SPC_RGB) {
                *fmt++ = AV_PIX_FMT_GBRP14;
            } else
                *fmt++ = AV_PIX_FMT_YUV444P14;
        } else if (CHROMA422(h))
            *fmt++ = AV_PIX_FMT_YUV422P14;
        else
            *fmt++ = AV_PIX_FMT_YUV420P14;
        break;
    case 8:
#if CONFIG_H264_VDPAU_HWACCEL
        *fmt++ = AV_PIX_FMT_VDPAU;
#endif
        if (CHROMA444(h)) {
            if (h->avctx->colorspace == AVCOL_SPC_YCGCO)
                av_log(h->avctx, AV_LOG_WARNING, "Detected unsupported YCgCo colorspace.\n");
            if (h->avctx->colorspace == AVCOL_SPC_RGB)
                *fmt++ = AV_PIX_FMT_GBRP;
            else if (h->avctx->color_range == AVCOL_RANGE_JPEG)
                *fmt++ = AV_PIX_FMT_YUVJ444P;
            else
                *fmt++ = AV_PIX_FMT_YUV444P;
        } else if (CHROMA422(h)) {
            if (h->avctx->color_range == AVCOL_RANGE_JPEG)
                *fmt++ = AV_PIX_FMT_YUVJ422P;
            else
                *fmt++ = AV_PIX_FMT_YUV422P;
        } else {
#if CONFIG_H264_DXVA2_HWACCEL
            *fmt++ = AV_PIX_FMT_DXVA2_VLD;
#endif
#if CONFIG_H264_VAAPI_HWACCEL
            *fmt++ = AV_PIX_FMT_VAAPI_VLD;
#endif
#if CONFIG_H264_VDA_HWACCEL
            *fmt++ = AV_PIX_FMT_VDA_VLD;
            *fmt++ = AV_PIX_FMT_VDA;
#endif
            if (h->avctx->codec->pix_fmts)
                choices = h->avctx->codec->pix_fmts;
            else if (h->avctx->color_range == AVCOL_RANGE_JPEG)
                *fmt++ = AV_PIX_FMT_YUVJ420P;
            else
                *fmt++ = AV_PIX_FMT_YUV420P;
        }
        break;
    default:
        av_log(h->avctx, AV_LOG_ERROR,
               "Unsupported bit depth %d\n", h->sps.bit_depth_luma);
        return AVERROR_INVALIDDATA;
    }

    *fmt = AV_PIX_FMT_NONE;

    for (i=0; choices[i] != AV_PIX_FMT_NONE; i++)
        if (choices[i] == h->avctx->pix_fmt && !force_callback)
            return choices[i];
    return ff_thread_get_format(h->avctx, choices);
}

/* export coded and cropped frame dimensions to AVCodecContext */
static int init_dimensions(H264Context *h)
{
    int width  = h->width  - (h->sps.crop_right + h->sps.crop_left);
    int height = h->height - (h->sps.crop_top   + h->sps.crop_bottom);
    int crop_present = h->sps.crop_left  || h->sps.crop_top ||
                       h->sps.crop_right || h->sps.crop_bottom;
    av_assert0(h->sps.crop_right + h->sps.crop_left < (unsigned)h->width);
    av_assert0(h->sps.crop_top + h->sps.crop_bottom < (unsigned)h->height);

    /* handle container cropping */
    if (!crop_present &&
        FFALIGN(h->avctx->width,  16) == h->width &&
        FFALIGN(h->avctx->height, 16) == h->height) {
        width  = h->avctx->width;
        height = h->avctx->height;
    }

    if (width <= 0 || height <= 0) {
        av_log(h->avctx, AV_LOG_ERROR, "Invalid cropped dimensions: %dx%d.\n",
               width, height);
        if (h->avctx->err_recognition & AV_EF_EXPLODE)
            return AVERROR_INVALIDDATA;

        av_log(h->avctx, AV_LOG_WARNING, "Ignoring cropping information.\n");
        h->sps.crop_bottom =
        h->sps.crop_top    =
        h->sps.crop_right  =
        h->sps.crop_left   =
        h->sps.crop        = 0;

        width  = h->width;
        height = h->height;
    }

    h->avctx->coded_width  = h->width;
    h->avctx->coded_height = h->height;
    h->avctx->width        = width;
    h->avctx->height       = height;

    return 0;
}

static int h264_slice_header_init(H264Context *h, int reinit)
{
    int nb_slices = (HAVE_THREADS &&
                     h->avctx->active_thread_type & FF_THREAD_SLICE) ?
                    h->avctx->thread_count : 1;
    int i, ret;

    ff_set_sar(h->avctx, h->sps.sar);
    av_pix_fmt_get_chroma_sub_sample(h->avctx->pix_fmt,
                                     &h->chroma_x_shift, &h->chroma_y_shift);

    if (h->sps.timing_info_present_flag) {
        int64_t den = h->sps.time_scale;
        if (h->x264_build < 44U)
            den *= 2;
        av_reduce(&h->avctx->framerate.den, &h->avctx->framerate.num,
                  h->sps.num_units_in_tick * h->avctx->ticks_per_frame, den, 1 << 30);
    }

    if (reinit)
        ff_h264_free_tables(h, 0);
    h->first_field           = 0;
    h->prev_interlaced_frame = 1;

    init_scan_tables(h);
    ret = ff_h264_alloc_tables(h);
    if (ret < 0) {
        av_log(h->avctx, AV_LOG_ERROR, "Could not allocate memory\n");
        goto fail;
    }

    if (nb_slices > H264_MAX_THREADS || (nb_slices > h->mb_height && h->mb_height)) {
        int max_slices;
        if (h->mb_height)
            max_slices = FFMIN(H264_MAX_THREADS, h->mb_height);
        else
            max_slices = H264_MAX_THREADS;
        av_log(h->avctx, AV_LOG_WARNING, "too many threads/slices %d,"
               " reducing to %d\n", nb_slices, max_slices);
        nb_slices = max_slices;
    }
    h->slice_context_count = nb_slices;

    if (!HAVE_THREADS || !(h->avctx->active_thread_type & FF_THREAD_SLICE)) {
        ret = ff_h264_slice_context_init(h, &h->slice_ctx[0]);
        if (ret < 0) {
            av_log(h->avctx, AV_LOG_ERROR, "context_init() failed.\n");
            goto fail;
        }
    } else {
<<<<<<< HEAD
        for (i = 1; i < h->slice_context_count; i++) {
            H264Context *c;
            c                    = h->thread_context[i] = av_mallocz(sizeof(H264Context));
            if (!c) {
                ret = AVERROR(ENOMEM);
                goto fail;
            }
            c->avctx             = h->avctx;
            c->vdsp              = h->vdsp;
            c->h264dsp           = h->h264dsp;
            c->h264qpel          = h->h264qpel;
            c->h264chroma        = h->h264chroma;
            c->sps               = h->sps;
            c->pps               = h->pps;
            c->pixel_shift       = h->pixel_shift;
            c->cur_chroma_format_idc = h->cur_chroma_format_idc;
            c->width             = h->width;
            c->height            = h->height;
            c->linesize          = h->linesize;
            c->uvlinesize        = h->uvlinesize;
            c->chroma_x_shift    = h->chroma_x_shift;
            c->chroma_y_shift    = h->chroma_y_shift;
            c->droppable         = h->droppable;
            c->low_delay         = h->low_delay;
            c->mb_width          = h->mb_width;
            c->mb_height         = h->mb_height;
            c->mb_stride         = h->mb_stride;
            c->mb_num            = h->mb_num;
            c->flags             = h->flags;
            c->workaround_bugs   = h->workaround_bugs;
            c->pict_type         = h->pict_type;

            h->slice_ctx[i].h264 = c;

            init_scan_tables(c);
            clone_tables(c, &h->slice_ctx[i], h, i);
            c->context_initialized = 1;
        }
=======
        for (i = 0; i < h->slice_context_count; i++) {
            H264SliceContext *sl = &h->slice_ctx[i];
>>>>>>> 5bf3c0fa

            sl->h264               = h;
            sl->intra4x4_pred_mode = h->intra4x4_pred_mode + i * 8 * 2 * h->mb_stride;
            sl->mvd_table[0]       = h->mvd_table[0]       + i * 8 * 2 * h->mb_stride;
            sl->mvd_table[1]       = h->mvd_table[1]       + i * 8 * 2 * h->mb_stride;

            if ((ret = ff_h264_slice_context_init(h, sl)) < 0) {
                av_log(h->avctx, AV_LOG_ERROR, "context_init() failed.\n");
                goto fail;
            }
        }
    }

    h->context_initialized = 1;

    return 0;
fail:
    ff_h264_free_tables(h, 0);
    h->context_initialized = 0;
    return ret;
}

static enum AVPixelFormat non_j_pixfmt(enum AVPixelFormat a)
{
    switch (a) {
    case AV_PIX_FMT_YUVJ420P: return AV_PIX_FMT_YUV420P;
    case AV_PIX_FMT_YUVJ422P: return AV_PIX_FMT_YUV422P;
    case AV_PIX_FMT_YUVJ444P: return AV_PIX_FMT_YUV444P;
    default:
        return a;
    }
}

/**
 * Decode a slice header.
 * This will (re)intialize the decoder and call h264_frame_start() as needed.
 *
 * @param h h264context
 *
 * @return 0 if okay, <0 if an error occurred, 1 if decoding must not be multithreaded
 */
int ff_h264_decode_slice_header(H264Context *h, H264SliceContext *sl)
{
    unsigned int first_mb_in_slice;
    unsigned int pps_id;
    int ret;
    unsigned int slice_type, tmp, i, j;
    int last_pic_structure, last_pic_droppable;
    int must_reinit;
    int needs_reinit = 0;
    int field_pic_flag, bottom_field_flag;
    int first_slice = sl == h->slice_ctx && !h->current_slice;
    int frame_num, picture_structure, droppable;
    PPS *pps;

    h->qpel_put = h->h264qpel.put_h264_qpel_pixels_tab;
    h->qpel_avg = h->h264qpel.avg_h264_qpel_pixels_tab;

    first_mb_in_slice = get_ue_golomb_long(&sl->gb);

    if (first_mb_in_slice == 0) { // FIXME better field boundary detection
        if (h->current_slice && h->cur_pic_ptr && FIELD_PICTURE(h)) {
            ff_h264_field_end(h, sl, 1);
        }

        h->current_slice = 0;
        if (!h->first_field) {
            if (h->cur_pic_ptr && !h->droppable) {
                ff_thread_report_progress(&h->cur_pic_ptr->tf, INT_MAX,
                                          h->picture_structure == PICT_BOTTOM_FIELD);
            }
            h->cur_pic_ptr = NULL;
        }
    }

    slice_type = get_ue_golomb_31(&sl->gb);
    if (slice_type > 9) {
        av_log(h->avctx, AV_LOG_ERROR,
               "slice type %d too large at %d\n",
               slice_type, first_mb_in_slice);
        return AVERROR_INVALIDDATA;
    }
    if (slice_type > 4) {
        slice_type -= 5;
        sl->slice_type_fixed = 1;
    } else
        sl->slice_type_fixed = 0;

    slice_type = golomb_to_pict_type[slice_type];

    sl->slice_type     = slice_type;
    sl->slice_type_nos = slice_type & 3;

    if (h->nal_unit_type  == NAL_IDR_SLICE &&
        sl->slice_type_nos != AV_PICTURE_TYPE_I) {
        av_log(h->avctx, AV_LOG_ERROR, "A non-intra slice in an IDR NAL unit.\n");
        return AVERROR_INVALIDDATA;
    }

    if (
        (h->avctx->skip_frame >= AVDISCARD_NONREF && !h->nal_ref_idc) ||
        (h->avctx->skip_frame >= AVDISCARD_BIDIR  && sl->slice_type_nos == AV_PICTURE_TYPE_B) ||
        (h->avctx->skip_frame >= AVDISCARD_NONINTRA && sl->slice_type_nos != AV_PICTURE_TYPE_I) ||
        (h->avctx->skip_frame >= AVDISCARD_NONKEY && h->nal_unit_type != NAL_IDR_SLICE) ||
         h->avctx->skip_frame >= AVDISCARD_ALL) {
         return SLICE_SKIPED;
     }

    // to make a few old functions happy, it's wrong though
    h->pict_type = sl->slice_type;

    pps_id = get_ue_golomb(&sl->gb);
    if (pps_id >= MAX_PPS_COUNT) {
        av_log(h->avctx, AV_LOG_ERROR, "pps_id %u out of range\n", pps_id);
        return AVERROR_INVALIDDATA;
    }
    if (!h->pps_buffers[pps_id]) {
        av_log(h->avctx, AV_LOG_ERROR,
               "non-existing PPS %u referenced\n",
               pps_id);
        return AVERROR_INVALIDDATA;
    }
    if (h->au_pps_id >= 0 && pps_id != h->au_pps_id) {
        av_log(h->avctx, AV_LOG_ERROR,
               "PPS change from %d to %d forbidden\n",
               h->au_pps_id, pps_id);
        return AVERROR_INVALIDDATA;
    }

    pps = h->pps_buffers[pps_id];

    if (!h->sps_buffers[pps->sps_id]) {
        av_log(h->avctx, AV_LOG_ERROR,
               "non-existing SPS %u referenced\n",
               h->pps.sps_id);
        return AVERROR_INVALIDDATA;
    }
    if (first_slice)
        h->pps = *h->pps_buffers[pps_id];

    if (pps->sps_id != h->sps.sps_id ||
        pps->sps_id != h->current_sps_id ||
        h->sps_buffers[pps->sps_id]->new) {

        if (!first_slice) {
            av_log(h->avctx, AV_LOG_ERROR,
               "SPS changed in the middle of the frame\n");
            return AVERROR_INVALIDDATA;
        }

        h->sps = *h->sps_buffers[h->pps.sps_id];

        if (h->mb_width  != h->sps.mb_width ||
            h->mb_height != h->sps.mb_height * (2 - h->sps.frame_mbs_only_flag) ||
            h->avctx->bits_per_raw_sample != h->sps.bit_depth_luma ||
            h->cur_chroma_format_idc != h->sps.chroma_format_idc
        )
            needs_reinit = 1;

        if (h->bit_depth_luma    != h->sps.bit_depth_luma ||
            h->chroma_format_idc != h->sps.chroma_format_idc) {
            h->bit_depth_luma    = h->sps.bit_depth_luma;
            h->chroma_format_idc = h->sps.chroma_format_idc;
            needs_reinit         = 1;
        }
        if ((ret = ff_h264_set_parameter_from_sps(h)) < 0)
            return ret;
    }

    h->avctx->profile = ff_h264_get_profile(&h->sps);
    h->avctx->level   = h->sps.level_idc;
    h->avctx->refs    = h->sps.ref_frame_count;

    must_reinit = (h->context_initialized &&
                    (   16*h->sps.mb_width != h->avctx->coded_width
                     || 16*h->sps.mb_height * (2 - h->sps.frame_mbs_only_flag) != h->avctx->coded_height
                     || h->avctx->bits_per_raw_sample != h->sps.bit_depth_luma
                     || h->cur_chroma_format_idc != h->sps.chroma_format_idc
                     || h->mb_width  != h->sps.mb_width
                     || h->mb_height != h->sps.mb_height * (2 - h->sps.frame_mbs_only_flag)
                    ));
    if (non_j_pixfmt(h->avctx->pix_fmt) != non_j_pixfmt(get_pixel_format(h, 0)))
        must_reinit = 1;

    if (first_slice && av_cmp_q(h->sps.sar, h->avctx->sample_aspect_ratio))
        must_reinit = 1;

    h->mb_width  = h->sps.mb_width;
    h->mb_height = h->sps.mb_height * (2 - h->sps.frame_mbs_only_flag);
    h->mb_num    = h->mb_width * h->mb_height;
    h->mb_stride = h->mb_width + 1;

    h->b_stride = h->mb_width * 4;

    h->chroma_y_shift = h->sps.chroma_format_idc <= 1; // 400 uses yuv420p

    h->width  = 16 * h->mb_width;
    h->height = 16 * h->mb_height;

    ret = init_dimensions(h);
    if (ret < 0)
        return ret;

    if (h->sps.video_signal_type_present_flag) {
        h->avctx->color_range = h->sps.full_range>0 ? AVCOL_RANGE_JPEG
                                                    : AVCOL_RANGE_MPEG;
        if (h->sps.colour_description_present_flag) {
            if (h->avctx->colorspace != h->sps.colorspace)
                needs_reinit = 1;
            h->avctx->color_primaries = h->sps.color_primaries;
            h->avctx->color_trc       = h->sps.color_trc;
            h->avctx->colorspace      = h->sps.colorspace;
        }
    }

    if (h->context_initialized &&
        (must_reinit || needs_reinit)) {
        if (sl != h->slice_ctx) {
            av_log(h->avctx, AV_LOG_ERROR,
                   "changing width %d -> %d / height %d -> %d on "
                   "slice %d\n",
                   h->width, h->avctx->coded_width,
                   h->height, h->avctx->coded_height,
                   h->current_slice + 1);
            return AVERROR_INVALIDDATA;
        }

        av_assert1(first_slice);

        ff_h264_flush_change(h);

        if ((ret = get_pixel_format(h, 1)) < 0)
            return ret;
        h->avctx->pix_fmt = ret;

        av_log(h->avctx, AV_LOG_INFO, "Reinit context to %dx%d, "
               "pix_fmt: %s\n", h->width, h->height, av_get_pix_fmt_name(h->avctx->pix_fmt));

        if ((ret = h264_slice_header_init(h, 1)) < 0) {
            av_log(h->avctx, AV_LOG_ERROR,
                   "h264_slice_header_init() failed\n");
            return ret;
        }
    }
    if (!h->context_initialized) {
        if (sl != h->slice_ctx) {
            av_log(h->avctx, AV_LOG_ERROR,
                   "Cannot (re-)initialize context during parallel decoding.\n");
            return AVERROR_PATCHWELCOME;
        }

        if ((ret = get_pixel_format(h, 1)) < 0)
            return ret;
        h->avctx->pix_fmt = ret;

        if ((ret = h264_slice_header_init(h, 0)) < 0) {
            av_log(h->avctx, AV_LOG_ERROR,
                   "h264_slice_header_init() failed\n");
            return ret;
        }
    }

    if (first_slice && h->dequant_coeff_pps != pps_id) {
        h->dequant_coeff_pps = pps_id;
        ff_h264_init_dequant_tables(h);
    }

    frame_num = get_bits(&sl->gb, h->sps.log2_max_frame_num);
    if (!first_slice) {
        if (h->frame_num != frame_num) {
            av_log(h->avctx, AV_LOG_ERROR, "Frame num change from %d to %d\n",
                   h->frame_num, frame_num);
            return AVERROR_INVALIDDATA;
        }
    }

    sl->mb_mbaff       = 0;
    h->mb_aff_frame    = 0;
    last_pic_structure = h->picture_structure;
    last_pic_droppable = h->droppable;
    droppable          = h->nal_ref_idc == 0;
    if (h->sps.frame_mbs_only_flag) {
        picture_structure = PICT_FRAME;
    } else {
        if (!h->sps.direct_8x8_inference_flag && slice_type == AV_PICTURE_TYPE_B) {
            av_log(h->avctx, AV_LOG_ERROR, "This stream was generated by a broken encoder, invalid 8x8 inference\n");
            return -1;
        }
        field_pic_flag = get_bits1(&sl->gb);

        if (field_pic_flag) {
            bottom_field_flag = get_bits1(&sl->gb);
            picture_structure = PICT_TOP_FIELD + bottom_field_flag;
        } else {
            picture_structure = PICT_FRAME;
            h->mb_aff_frame      = h->sps.mb_aff;
        }
    }
    if (h->current_slice) {
        if (last_pic_structure != picture_structure ||
            last_pic_droppable != droppable) {
            av_log(h->avctx, AV_LOG_ERROR,
                   "Changing field mode (%d -> %d) between slices is not allowed\n",
                   last_pic_structure, h->picture_structure);
            return AVERROR_INVALIDDATA;
        } else if (!h->cur_pic_ptr) {
            av_log(h->avctx, AV_LOG_ERROR,
                   "unset cur_pic_ptr on slice %d\n",
                   h->current_slice + 1);
            return AVERROR_INVALIDDATA;
        }
    }

    h->picture_structure = picture_structure;
    h->droppable         = droppable;
    h->frame_num         = frame_num;
    sl->mb_field_decoding_flag = picture_structure != PICT_FRAME;

    if (h->current_slice == 0) {
        /* Shorten frame num gaps so we don't have to allocate reference
         * frames just to throw them away */
        if (h->frame_num != h->prev_frame_num) {
            int unwrap_prev_frame_num = h->prev_frame_num;
            int max_frame_num         = 1 << h->sps.log2_max_frame_num;

            if (unwrap_prev_frame_num > h->frame_num)
                unwrap_prev_frame_num -= max_frame_num;

            if ((h->frame_num - unwrap_prev_frame_num) > h->sps.ref_frame_count) {
                unwrap_prev_frame_num = (h->frame_num - h->sps.ref_frame_count) - 1;
                if (unwrap_prev_frame_num < 0)
                    unwrap_prev_frame_num += max_frame_num;

                h->prev_frame_num = unwrap_prev_frame_num;
            }
        }

        /* See if we have a decoded first field looking for a pair...
         * Here, we're using that to see if we should mark previously
         * decode frames as "finished".
         * We have to do that before the "dummy" in-between frame allocation,
         * since that can modify h->cur_pic_ptr. */
        if (h->first_field) {
            assert(h->cur_pic_ptr);
            assert(h->cur_pic_ptr->f.buf[0]);
            assert(h->cur_pic_ptr->reference != DELAYED_PIC_REF);

            /* Mark old field/frame as completed */
            if (h->cur_pic_ptr->tf.owner == h->avctx) {
                ff_thread_report_progress(&h->cur_pic_ptr->tf, INT_MAX,
                                          last_pic_structure == PICT_BOTTOM_FIELD);
            }

            /* figure out if we have a complementary field pair */
            if (!FIELD_PICTURE(h) || h->picture_structure == last_pic_structure) {
                /* Previous field is unmatched. Don't display it, but let it
                 * remain for reference if marked as such. */
                if (last_pic_structure != PICT_FRAME) {
                    ff_thread_report_progress(&h->cur_pic_ptr->tf, INT_MAX,
                                              last_pic_structure == PICT_TOP_FIELD);
                }
            } else {
                if (h->cur_pic_ptr->frame_num != h->frame_num) {
                    /* This and previous field were reference, but had
                     * different frame_nums. Consider this field first in
                     * pair. Throw away previous field except for reference
                     * purposes. */
                    if (last_pic_structure != PICT_FRAME) {
                        ff_thread_report_progress(&h->cur_pic_ptr->tf, INT_MAX,
                                                  last_pic_structure == PICT_TOP_FIELD);
                    }
                } else {
                    /* Second field in complementary pair */
                    if (!((last_pic_structure   == PICT_TOP_FIELD &&
                           h->picture_structure == PICT_BOTTOM_FIELD) ||
                          (last_pic_structure   == PICT_BOTTOM_FIELD &&
                           h->picture_structure == PICT_TOP_FIELD))) {
                        av_log(h->avctx, AV_LOG_ERROR,
                               "Invalid field mode combination %d/%d\n",
                               last_pic_structure, h->picture_structure);
                        h->picture_structure = last_pic_structure;
                        h->droppable         = last_pic_droppable;
                        return AVERROR_INVALIDDATA;
                    } else if (last_pic_droppable != h->droppable) {
                        avpriv_request_sample(h->avctx,
                                              "Found reference and non-reference fields in the same frame, which");
                        h->picture_structure = last_pic_structure;
                        h->droppable         = last_pic_droppable;
                        return AVERROR_PATCHWELCOME;
                    }
                }
            }
        }

        while (h->frame_num != h->prev_frame_num && !h->first_field &&
               h->frame_num != (h->prev_frame_num + 1) % (1 << h->sps.log2_max_frame_num)) {
            H264Picture *prev = h->short_ref_count ? h->short_ref[0] : NULL;
            av_log(h->avctx, AV_LOG_DEBUG, "Frame num gap %d %d\n",
                   h->frame_num, h->prev_frame_num);
            if (!h->sps.gaps_in_frame_num_allowed_flag)
                for(i=0; i<FF_ARRAY_ELEMS(h->last_pocs); i++)
                    h->last_pocs[i] = INT_MIN;
            ret = h264_frame_start(h);
            if (ret < 0) {
                h->first_field = 0;
                return ret;
            }

            h->prev_frame_num++;
            h->prev_frame_num        %= 1 << h->sps.log2_max_frame_num;
            h->cur_pic_ptr->frame_num = h->prev_frame_num;
            h->cur_pic_ptr->invalid_gap = !h->sps.gaps_in_frame_num_allowed_flag;
            ff_thread_report_progress(&h->cur_pic_ptr->tf, INT_MAX, 0);
            ff_thread_report_progress(&h->cur_pic_ptr->tf, INT_MAX, 1);
            ret = ff_generate_sliding_window_mmcos(h, 1);
            if (ret < 0 && (h->avctx->err_recognition & AV_EF_EXPLODE))
                return ret;
            ret = ff_h264_execute_ref_pic_marking(h, h->mmco, h->mmco_index);
            if (ret < 0 && (h->avctx->err_recognition & AV_EF_EXPLODE))
                return ret;
            /* Error concealment: If a ref is missing, copy the previous ref
             * in its place.
             * FIXME: Avoiding a memcpy would be nice, but ref handling makes
             * many assumptions about there being no actual duplicates.
             * FIXME: This does not copy padding for out-of-frame motion
             * vectors.  Given we are concealing a lost frame, this probably
             * is not noticeable by comparison, but it should be fixed. */
            if (h->short_ref_count) {
                if (prev) {
                    av_image_copy(h->short_ref[0]->f.data,
                                  h->short_ref[0]->f.linesize,
                                  (const uint8_t **)prev->f.data,
                                  prev->f.linesize,
                                  h->avctx->pix_fmt,
                                  h->mb_width  * 16,
                                  h->mb_height * 16);
                    h->short_ref[0]->poc = prev->poc + 2;
                }
                h->short_ref[0]->frame_num = h->prev_frame_num;
            }
        }

        /* See if we have a decoded first field looking for a pair...
         * We're using that to see whether to continue decoding in that
         * frame, or to allocate a new one. */
        if (h->first_field) {
            assert(h->cur_pic_ptr);
            assert(h->cur_pic_ptr->f.buf[0]);
            assert(h->cur_pic_ptr->reference != DELAYED_PIC_REF);

            /* figure out if we have a complementary field pair */
            if (!FIELD_PICTURE(h) || h->picture_structure == last_pic_structure) {
                /* Previous field is unmatched. Don't display it, but let it
                 * remain for reference if marked as such. */
                h->missing_fields ++;
                h->cur_pic_ptr = NULL;
                h->first_field = FIELD_PICTURE(h);
            } else {
                h->missing_fields = 0;
                if (h->cur_pic_ptr->frame_num != h->frame_num) {
                    ff_thread_report_progress(&h->cur_pic_ptr->tf, INT_MAX,
                                              h->picture_structure==PICT_BOTTOM_FIELD);
                    /* This and the previous field had different frame_nums.
                     * Consider this field first in pair. Throw away previous
                     * one except for reference purposes. */
                    h->first_field = 1;
                    h->cur_pic_ptr = NULL;
                } else {
                    /* Second field in complementary pair */
                    h->first_field = 0;
                }
            }
        } else {
            /* Frame or first field in a potentially complementary pair */
            h->first_field = FIELD_PICTURE(h);
        }

        if (!FIELD_PICTURE(h) || h->first_field) {
            if (h264_frame_start(h) < 0) {
                h->first_field = 0;
                return AVERROR_INVALIDDATA;
            }
        } else {
            release_unused_pictures(h, 0);
        }
        /* Some macroblocks can be accessed before they're available in case
        * of lost slices, MBAFF or threading. */
        if (FIELD_PICTURE(h)) {
            for(i = (h->picture_structure == PICT_BOTTOM_FIELD); i<h->mb_height; i++)
                memset(h->slice_table + i*h->mb_stride, -1, (h->mb_stride - (i+1==h->mb_height)) * sizeof(*h->slice_table));
        } else {
            memset(h->slice_table, -1,
                (h->mb_height * h->mb_stride - 1) * sizeof(*h->slice_table));
        }
        h->last_slice_type = -1;
    }


    h->cur_pic_ptr->frame_num = h->frame_num; // FIXME frame_num cleanup

    av_assert1(h->mb_num == h->mb_width * h->mb_height);
    if (first_mb_in_slice << FIELD_OR_MBAFF_PICTURE(h) >= h->mb_num ||
        first_mb_in_slice >= h->mb_num) {
        av_log(h->avctx, AV_LOG_ERROR, "first_mb_in_slice overflow\n");
        return AVERROR_INVALIDDATA;
    }
    sl->resync_mb_x = sl->mb_x =  first_mb_in_slice % h->mb_width;
    sl->resync_mb_y = sl->mb_y = (first_mb_in_slice / h->mb_width) <<
                                 FIELD_OR_MBAFF_PICTURE(h);
    if (h->picture_structure == PICT_BOTTOM_FIELD)
        sl->resync_mb_y = sl->mb_y = sl->mb_y + 1;
    av_assert1(sl->mb_y < h->mb_height);

    if (h->picture_structure == PICT_FRAME) {
        h->curr_pic_num = h->frame_num;
        h->max_pic_num  = 1 << h->sps.log2_max_frame_num;
    } else {
        h->curr_pic_num = 2 * h->frame_num + 1;
        h->max_pic_num  = 1 << (h->sps.log2_max_frame_num + 1);
    }

    if (h->nal_unit_type == NAL_IDR_SLICE)
        get_ue_golomb(&sl->gb); /* idr_pic_id */

    if (h->sps.poc_type == 0) {
        h->poc_lsb = get_bits(&sl->gb, h->sps.log2_max_poc_lsb);

        if (h->pps.pic_order_present == 1 && h->picture_structure == PICT_FRAME)
            h->delta_poc_bottom = get_se_golomb(&sl->gb);
    }

    if (h->sps.poc_type == 1 && !h->sps.delta_pic_order_always_zero_flag) {
        h->delta_poc[0] = get_se_golomb(&sl->gb);

        if (h->pps.pic_order_present == 1 && h->picture_structure == PICT_FRAME)
            h->delta_poc[1] = get_se_golomb(&sl->gb);
    }

    ff_init_poc(h, h->cur_pic_ptr->field_poc, &h->cur_pic_ptr->poc);

    if (h->pps.redundant_pic_cnt_present)
        sl->redundant_pic_count = get_ue_golomb(&sl->gb);

    ret = ff_set_ref_count(h, sl);
    if (ret < 0)
        return ret;

    if (slice_type != AV_PICTURE_TYPE_I &&
        (h->current_slice == 0 ||
         slice_type != h->last_slice_type ||
         memcmp(h->last_ref_count, sl->ref_count, sizeof(sl->ref_count)))) {

        ff_h264_fill_default_ref_list(h, sl);
    }

    if (sl->slice_type_nos != AV_PICTURE_TYPE_I) {
       ret = ff_h264_decode_ref_pic_list_reordering(h, sl);
       if (ret < 0) {
           sl->ref_count[1] = sl->ref_count[0] = 0;
           return ret;
       }
    }

    if ((h->pps.weighted_pred && sl->slice_type_nos == AV_PICTURE_TYPE_P) ||
        (h->pps.weighted_bipred_idc == 1 &&
         sl->slice_type_nos == AV_PICTURE_TYPE_B))
        ff_pred_weight_table(h, sl);
    else if (h->pps.weighted_bipred_idc == 2 &&
             sl->slice_type_nos == AV_PICTURE_TYPE_B) {
        implicit_weight_table(h, sl, -1);
    } else {
        sl->use_weight = 0;
        for (i = 0; i < 2; i++) {
            sl->luma_weight_flag[i]   = 0;
            sl->chroma_weight_flag[i] = 0;
        }
    }

    // If frame-mt is enabled, only update mmco tables for the first slice
    // in a field. Subsequent slices can temporarily clobber h->mmco_index
    // or h->mmco, which will cause ref list mix-ups and decoding errors
    // further down the line. This may break decoding if the first slice is
    // corrupt, thus we only do this if frame-mt is enabled.
    if (h->nal_ref_idc) {
        ret = ff_h264_decode_ref_pic_marking(h, &sl->gb,
                                             !(h->avctx->active_thread_type & FF_THREAD_FRAME) ||
                                             h->current_slice == 0);
        if (ret < 0 && (h->avctx->err_recognition & AV_EF_EXPLODE))
            return AVERROR_INVALIDDATA;
    }

    if (FRAME_MBAFF(h)) {
        ff_h264_fill_mbaff_ref_list(h, sl);

        if (h->pps.weighted_bipred_idc == 2 && sl->slice_type_nos == AV_PICTURE_TYPE_B) {
            implicit_weight_table(h, sl, 0);
            implicit_weight_table(h, sl, 1);
        }
    }

    if (sl->slice_type_nos == AV_PICTURE_TYPE_B && !sl->direct_spatial_mv_pred)
        ff_h264_direct_dist_scale_factor(h, sl);
    ff_h264_direct_ref_list_init(h, sl);

    if (sl->slice_type_nos != AV_PICTURE_TYPE_I && h->pps.cabac) {
        tmp = get_ue_golomb_31(&sl->gb);
        if (tmp > 2) {
            av_log(h->avctx, AV_LOG_ERROR, "cabac_init_idc %u overflow\n", tmp);
            return AVERROR_INVALIDDATA;
        }
        sl->cabac_init_idc = tmp;
    }

    sl->last_qscale_diff = 0;
    tmp = h->pps.init_qp + get_se_golomb(&sl->gb);
    if (tmp > 51 + 6 * (h->sps.bit_depth_luma - 8)) {
        av_log(h->avctx, AV_LOG_ERROR, "QP %u out of range\n", tmp);
        return AVERROR_INVALIDDATA;
    }
    sl->qscale       = tmp;
    sl->chroma_qp[0] = get_chroma_qp(h, 0, sl->qscale);
    sl->chroma_qp[1] = get_chroma_qp(h, 1, sl->qscale);
    // FIXME qscale / qp ... stuff
    if (sl->slice_type == AV_PICTURE_TYPE_SP)
        get_bits1(&sl->gb); /* sp_for_switch_flag */
    if (sl->slice_type == AV_PICTURE_TYPE_SP ||
        sl->slice_type == AV_PICTURE_TYPE_SI)
        get_se_golomb(&sl->gb); /* slice_qs_delta */

    sl->deblocking_filter     = 1;
    sl->slice_alpha_c0_offset = 0;
    sl->slice_beta_offset     = 0;
    if (h->pps.deblocking_filter_parameters_present) {
        tmp = get_ue_golomb_31(&sl->gb);
        if (tmp > 2) {
            av_log(h->avctx, AV_LOG_ERROR,
                   "deblocking_filter_idc %u out of range\n", tmp);
            return AVERROR_INVALIDDATA;
        }
        sl->deblocking_filter = tmp;
        if (sl->deblocking_filter < 2)
            sl->deblocking_filter ^= 1;  // 1<->0

        if (sl->deblocking_filter) {
            sl->slice_alpha_c0_offset = get_se_golomb(&sl->gb) * 2;
            sl->slice_beta_offset     = get_se_golomb(&sl->gb) * 2;
            if (sl->slice_alpha_c0_offset >  12 ||
                sl->slice_alpha_c0_offset < -12 ||
                sl->slice_beta_offset >  12     ||
                sl->slice_beta_offset < -12) {
                av_log(h->avctx, AV_LOG_ERROR,
                       "deblocking filter parameters %d %d out of range\n",
                       sl->slice_alpha_c0_offset, sl->slice_beta_offset);
                return AVERROR_INVALIDDATA;
            }
        }
    }

    if (h->avctx->skip_loop_filter >= AVDISCARD_ALL ||
        (h->avctx->skip_loop_filter >= AVDISCARD_NONKEY &&
         h->nal_unit_type != NAL_IDR_SLICE) ||
        (h->avctx->skip_loop_filter >= AVDISCARD_NONINTRA &&
         sl->slice_type_nos != AV_PICTURE_TYPE_I) ||
        (h->avctx->skip_loop_filter >= AVDISCARD_BIDIR  &&
         sl->slice_type_nos == AV_PICTURE_TYPE_B) ||
        (h->avctx->skip_loop_filter >= AVDISCARD_NONREF &&
         h->nal_ref_idc == 0))
        sl->deblocking_filter = 0;

    if (sl->deblocking_filter == 1 && h->max_contexts > 1) {
        if (h->avctx->flags2 & CODEC_FLAG2_FAST) {
            /* Cheat slightly for speed:
             * Do not bother to deblock across slices. */
            sl->deblocking_filter = 2;
        } else {
            h->max_contexts = 1;
            if (!h->single_decode_warning) {
                av_log(h->avctx, AV_LOG_INFO,
                       "Cannot parallelize slice decoding with deblocking filter type 1, decoding such frames in sequential order\n"
                       "To parallelize slice decoding you need video encoded with disable_deblocking_filter_idc set to 2 (deblock only edges that do not cross slices).\n"
                       "Setting the flags2 libavcodec option to +fast (-flags2 +fast) will disable deblocking across slices and enable parallel slice decoding "
                       "but will generate non-standard-compliant output.\n");
                h->single_decode_warning = 1;
            }
            if (sl != h->slice_ctx) {
                av_log(h->avctx, AV_LOG_ERROR,
                       "Deblocking switched inside frame.\n");
                return SLICE_SINGLETHREAD;
            }
        }
    }
    sl->qp_thresh = 15 -
                   FFMIN(sl->slice_alpha_c0_offset, sl->slice_beta_offset) -
                   FFMAX3(0,
                          h->pps.chroma_qp_index_offset[0],
                          h->pps.chroma_qp_index_offset[1]) +
                   6 * (h->sps.bit_depth_luma - 8);

    h->last_slice_type = slice_type;
    memcpy(h->last_ref_count, sl->ref_count, sizeof(h->last_ref_count));
    sl->slice_num       = ++h->current_slice;

    if (sl->slice_num)
        h->slice_row[(sl->slice_num-1)&(MAX_SLICES-1)]= sl->resync_mb_y;
    if (   h->slice_row[sl->slice_num&(MAX_SLICES-1)] + 3 >= sl->resync_mb_y
        && h->slice_row[sl->slice_num&(MAX_SLICES-1)] <= sl->resync_mb_y
        && sl->slice_num >= MAX_SLICES) {
        //in case of ASO this check needs to be updated depending on how we decide to assign slice numbers in this case
        av_log(h->avctx, AV_LOG_WARNING, "Possibly too many slices (%d >= %d), increase MAX_SLICES and recompile if there are artifacts\n", sl->slice_num, MAX_SLICES);
    }

    for (j = 0; j < 2; j++) {
        int id_list[16];
        int *ref2frm = sl->ref2frm[sl->slice_num & (MAX_SLICES - 1)][j];
        for (i = 0; i < 16; i++) {
            id_list[i] = 60;
            if (j < sl->list_count && i < sl->ref_count[j] &&
                sl->ref_list[j][i].f.buf[0]) {
                int k;
                AVBuffer *buf = sl->ref_list[j][i].f.buf[0]->buffer;
                for (k = 0; k < h->short_ref_count; k++)
                    if (h->short_ref[k]->f.buf[0]->buffer == buf) {
                        id_list[i] = k;
                        break;
                    }
                for (k = 0; k < h->long_ref_count; k++)
                    if (h->long_ref[k] && h->long_ref[k]->f.buf[0]->buffer == buf) {
                        id_list[i] = h->short_ref_count + k;
                        break;
                    }
            }
        }

        ref2frm[0] =
        ref2frm[1] = -1;
        for (i = 0; i < 16; i++)
            ref2frm[i + 2] = 4 * id_list[i] + (sl->ref_list[j][i].reference & 3);
        ref2frm[18 + 0] =
        ref2frm[18 + 1] = -1;
        for (i = 16; i < 48; i++)
            ref2frm[i + 4] = 4 * id_list[(i - 16) >> 1] +
                             (sl->ref_list[j][i].reference & 3);
    }

    h->au_pps_id = pps_id;
    h->sps.new =
    h->sps_buffers[h->pps.sps_id]->new = 0;
    h->current_sps_id = h->pps.sps_id;

    if (h->avctx->debug & FF_DEBUG_PICT_INFO) {
        av_log(h->avctx, AV_LOG_DEBUG,
               "slice:%d %s mb:%d %c%s%s pps:%u frame:%d poc:%d/%d ref:%d/%d qp:%d loop:%d:%d:%d weight:%d%s %s\n",
               sl->slice_num,
               (h->picture_structure == PICT_FRAME ? "F" : h->picture_structure == PICT_TOP_FIELD ? "T" : "B"),
               first_mb_in_slice,
               av_get_picture_type_char(sl->slice_type),
               sl->slice_type_fixed ? " fix" : "",
               h->nal_unit_type == NAL_IDR_SLICE ? " IDR" : "",
               pps_id, h->frame_num,
               h->cur_pic_ptr->field_poc[0],
               h->cur_pic_ptr->field_poc[1],
               sl->ref_count[0], sl->ref_count[1],
               sl->qscale,
               sl->deblocking_filter,
               sl->slice_alpha_c0_offset, sl->slice_beta_offset,
               sl->use_weight,
               sl->use_weight == 1 && sl->use_weight_chroma ? "c" : "",
               sl->slice_type == AV_PICTURE_TYPE_B ? (sl->direct_spatial_mv_pred ? "SPAT" : "TEMP") : "");
    }

    return 0;
}

int ff_h264_get_slice_type(const H264SliceContext *sl)
{
    switch (sl->slice_type) {
    case AV_PICTURE_TYPE_P:
        return 0;
    case AV_PICTURE_TYPE_B:
        return 1;
    case AV_PICTURE_TYPE_I:
        return 2;
    case AV_PICTURE_TYPE_SP:
        return 3;
    case AV_PICTURE_TYPE_SI:
        return 4;
    default:
        return AVERROR_INVALIDDATA;
    }
}

static av_always_inline void fill_filter_caches_inter(const H264Context *h,
                                                      H264SliceContext *sl,
                                                      int mb_type, int top_xy,
                                                      int left_xy[LEFT_MBS],
                                                      int top_type,
                                                      int left_type[LEFT_MBS],
                                                      int mb_xy, int list)
{
    int b_stride = h->b_stride;
    int16_t(*mv_dst)[2] = &sl->mv_cache[list][scan8[0]];
    int8_t *ref_cache   = &sl->ref_cache[list][scan8[0]];
    if (IS_INTER(mb_type) || IS_DIRECT(mb_type)) {
        if (USES_LIST(top_type, list)) {
            const int b_xy  = h->mb2b_xy[top_xy] + 3 * b_stride;
            const int b8_xy = 4 * top_xy + 2;
            int (*ref2frm)[64] = (void*)(sl->ref2frm[h->slice_table[top_xy] & (MAX_SLICES - 1)][0] + (MB_MBAFF(sl) ? 20 : 2));
            AV_COPY128(mv_dst - 1 * 8, h->cur_pic.motion_val[list][b_xy + 0]);
            ref_cache[0 - 1 * 8] =
            ref_cache[1 - 1 * 8] = ref2frm[list][h->cur_pic.ref_index[list][b8_xy + 0]];
            ref_cache[2 - 1 * 8] =
            ref_cache[3 - 1 * 8] = ref2frm[list][h->cur_pic.ref_index[list][b8_xy + 1]];
        } else {
            AV_ZERO128(mv_dst - 1 * 8);
            AV_WN32A(&ref_cache[0 - 1 * 8], ((LIST_NOT_USED) & 0xFF) * 0x01010101u);
        }

        if (!IS_INTERLACED(mb_type ^ left_type[LTOP])) {
            if (USES_LIST(left_type[LTOP], list)) {
                const int b_xy  = h->mb2b_xy[left_xy[LTOP]] + 3;
                const int b8_xy = 4 * left_xy[LTOP] + 1;
                int (*ref2frm)[64] =(void*)( sl->ref2frm[h->slice_table[left_xy[LTOP]] & (MAX_SLICES - 1)][0] + (MB_MBAFF(sl) ? 20 : 2));
                AV_COPY32(mv_dst - 1 +  0, h->cur_pic.motion_val[list][b_xy + b_stride * 0]);
                AV_COPY32(mv_dst - 1 +  8, h->cur_pic.motion_val[list][b_xy + b_stride * 1]);
                AV_COPY32(mv_dst - 1 + 16, h->cur_pic.motion_val[list][b_xy + b_stride * 2]);
                AV_COPY32(mv_dst - 1 + 24, h->cur_pic.motion_val[list][b_xy + b_stride * 3]);
                ref_cache[-1 +  0] =
                ref_cache[-1 +  8] = ref2frm[list][h->cur_pic.ref_index[list][b8_xy + 2 * 0]];
                ref_cache[-1 + 16] =
                ref_cache[-1 + 24] = ref2frm[list][h->cur_pic.ref_index[list][b8_xy + 2 * 1]];
            } else {
                AV_ZERO32(mv_dst - 1 +  0);
                AV_ZERO32(mv_dst - 1 +  8);
                AV_ZERO32(mv_dst - 1 + 16);
                AV_ZERO32(mv_dst - 1 + 24);
                ref_cache[-1 +  0] =
                ref_cache[-1 +  8] =
                ref_cache[-1 + 16] =
                ref_cache[-1 + 24] = LIST_NOT_USED;
            }
        }
    }

    if (!USES_LIST(mb_type, list)) {
        fill_rectangle(mv_dst, 4, 4, 8, pack16to32(0, 0), 4);
        AV_WN32A(&ref_cache[0 * 8], ((LIST_NOT_USED) & 0xFF) * 0x01010101u);
        AV_WN32A(&ref_cache[1 * 8], ((LIST_NOT_USED) & 0xFF) * 0x01010101u);
        AV_WN32A(&ref_cache[2 * 8], ((LIST_NOT_USED) & 0xFF) * 0x01010101u);
        AV_WN32A(&ref_cache[3 * 8], ((LIST_NOT_USED) & 0xFF) * 0x01010101u);
        return;
    }

    {
        int8_t *ref = &h->cur_pic.ref_index[list][4 * mb_xy];
        int (*ref2frm)[64] = (void*)(sl->ref2frm[sl->slice_num & (MAX_SLICES - 1)][0] + (MB_MBAFF(sl) ? 20 : 2));
        uint32_t ref01 = (pack16to32(ref2frm[list][ref[0]], ref2frm[list][ref[1]]) & 0x00FF00FF) * 0x0101;
        uint32_t ref23 = (pack16to32(ref2frm[list][ref[2]], ref2frm[list][ref[3]]) & 0x00FF00FF) * 0x0101;
        AV_WN32A(&ref_cache[0 * 8], ref01);
        AV_WN32A(&ref_cache[1 * 8], ref01);
        AV_WN32A(&ref_cache[2 * 8], ref23);
        AV_WN32A(&ref_cache[3 * 8], ref23);
    }

    {
        int16_t(*mv_src)[2] = &h->cur_pic.motion_val[list][4 * sl->mb_x + 4 * sl->mb_y * b_stride];
        AV_COPY128(mv_dst + 8 * 0, mv_src + 0 * b_stride);
        AV_COPY128(mv_dst + 8 * 1, mv_src + 1 * b_stride);
        AV_COPY128(mv_dst + 8 * 2, mv_src + 2 * b_stride);
        AV_COPY128(mv_dst + 8 * 3, mv_src + 3 * b_stride);
    }
}

/**
 *
 * @return non zero if the loop filter can be skipped
 */
static int fill_filter_caches(const H264Context *h, H264SliceContext *sl, int mb_type)
{
    const int mb_xy = sl->mb_xy;
    int top_xy, left_xy[LEFT_MBS];
    int top_type, left_type[LEFT_MBS];
    uint8_t *nnz;
    uint8_t *nnz_cache;

    top_xy = mb_xy - (h->mb_stride << MB_FIELD(sl));

    /* Wow, what a mess, why didn't they simplify the interlacing & intra
     * stuff, I can't imagine that these complex rules are worth it. */

    left_xy[LBOT] = left_xy[LTOP] = mb_xy - 1;
    if (FRAME_MBAFF(h)) {
        const int left_mb_field_flag = IS_INTERLACED(h->cur_pic.mb_type[mb_xy - 1]);
        const int curr_mb_field_flag = IS_INTERLACED(mb_type);
        if (sl->mb_y & 1) {
            if (left_mb_field_flag != curr_mb_field_flag)
                left_xy[LTOP] -= h->mb_stride;
        } else {
            if (curr_mb_field_flag)
                top_xy += h->mb_stride &
                          (((h->cur_pic.mb_type[top_xy] >> 7) & 1) - 1);
            if (left_mb_field_flag != curr_mb_field_flag)
                left_xy[LBOT] += h->mb_stride;
        }
    }

    sl->top_mb_xy        = top_xy;
    sl->left_mb_xy[LTOP] = left_xy[LTOP];
    sl->left_mb_xy[LBOT] = left_xy[LBOT];
    {
        /* For sufficiently low qp, filtering wouldn't do anything.
         * This is a conservative estimate: could also check beta_offset
         * and more accurate chroma_qp. */
        int qp_thresh = sl->qp_thresh; // FIXME strictly we should store qp_thresh for each mb of a slice
        int qp        = h->cur_pic.qscale_table[mb_xy];
        if (qp <= qp_thresh &&
            (left_xy[LTOP] < 0 ||
             ((qp + h->cur_pic.qscale_table[left_xy[LTOP]] + 1) >> 1) <= qp_thresh) &&
            (top_xy < 0 ||
             ((qp + h->cur_pic.qscale_table[top_xy] + 1) >> 1) <= qp_thresh)) {
            if (!FRAME_MBAFF(h))
                return 1;
            if ((left_xy[LTOP] < 0 ||
                 ((qp + h->cur_pic.qscale_table[left_xy[LBOT]] + 1) >> 1) <= qp_thresh) &&
                (top_xy < h->mb_stride ||
                 ((qp + h->cur_pic.qscale_table[top_xy - h->mb_stride] + 1) >> 1) <= qp_thresh))
                return 1;
        }
    }

    top_type        = h->cur_pic.mb_type[top_xy];
    left_type[LTOP] = h->cur_pic.mb_type[left_xy[LTOP]];
    left_type[LBOT] = h->cur_pic.mb_type[left_xy[LBOT]];
    if (sl->deblocking_filter == 2) {
        if (h->slice_table[top_xy] != sl->slice_num)
            top_type = 0;
        if (h->slice_table[left_xy[LBOT]] != sl->slice_num)
            left_type[LTOP] = left_type[LBOT] = 0;
    } else {
        if (h->slice_table[top_xy] == 0xFFFF)
            top_type = 0;
        if (h->slice_table[left_xy[LBOT]] == 0xFFFF)
            left_type[LTOP] = left_type[LBOT] = 0;
    }
    sl->top_type        = top_type;
    sl->left_type[LTOP] = left_type[LTOP];
    sl->left_type[LBOT] = left_type[LBOT];

    if (IS_INTRA(mb_type))
        return 0;

    fill_filter_caches_inter(h, sl, mb_type, top_xy, left_xy,
                             top_type, left_type, mb_xy, 0);
    if (sl->list_count == 2)
        fill_filter_caches_inter(h, sl, mb_type, top_xy, left_xy,
                                 top_type, left_type, mb_xy, 1);

    nnz       = h->non_zero_count[mb_xy];
    nnz_cache = sl->non_zero_count_cache;
    AV_COPY32(&nnz_cache[4 + 8 * 1], &nnz[0]);
    AV_COPY32(&nnz_cache[4 + 8 * 2], &nnz[4]);
    AV_COPY32(&nnz_cache[4 + 8 * 3], &nnz[8]);
    AV_COPY32(&nnz_cache[4 + 8 * 4], &nnz[12]);
    sl->cbp = h->cbp_table[mb_xy];

    if (top_type) {
        nnz = h->non_zero_count[top_xy];
        AV_COPY32(&nnz_cache[4 + 8 * 0], &nnz[3 * 4]);
    }

    if (left_type[LTOP]) {
        nnz = h->non_zero_count[left_xy[LTOP]];
        nnz_cache[3 + 8 * 1] = nnz[3 + 0 * 4];
        nnz_cache[3 + 8 * 2] = nnz[3 + 1 * 4];
        nnz_cache[3 + 8 * 3] = nnz[3 + 2 * 4];
        nnz_cache[3 + 8 * 4] = nnz[3 + 3 * 4];
    }

    /* CAVLC 8x8dct requires NNZ values for residual decoding that differ
     * from what the loop filter needs */
    if (!CABAC(h) && h->pps.transform_8x8_mode) {
        if (IS_8x8DCT(top_type)) {
            nnz_cache[4 + 8 * 0] =
            nnz_cache[5 + 8 * 0] = (h->cbp_table[top_xy] & 0x4000) >> 12;
            nnz_cache[6 + 8 * 0] =
            nnz_cache[7 + 8 * 0] = (h->cbp_table[top_xy] & 0x8000) >> 12;
        }
        if (IS_8x8DCT(left_type[LTOP])) {
            nnz_cache[3 + 8 * 1] =
            nnz_cache[3 + 8 * 2] = (h->cbp_table[left_xy[LTOP]] & 0x2000) >> 12; // FIXME check MBAFF
        }
        if (IS_8x8DCT(left_type[LBOT])) {
            nnz_cache[3 + 8 * 3] =
            nnz_cache[3 + 8 * 4] = (h->cbp_table[left_xy[LBOT]] & 0x8000) >> 12; // FIXME check MBAFF
        }

        if (IS_8x8DCT(mb_type)) {
            nnz_cache[scan8[0]] =
            nnz_cache[scan8[1]] =
            nnz_cache[scan8[2]] =
            nnz_cache[scan8[3]] = (sl->cbp & 0x1000) >> 12;

            nnz_cache[scan8[0 + 4]] =
            nnz_cache[scan8[1 + 4]] =
            nnz_cache[scan8[2 + 4]] =
            nnz_cache[scan8[3 + 4]] = (sl->cbp & 0x2000) >> 12;

            nnz_cache[scan8[0 + 8]] =
            nnz_cache[scan8[1 + 8]] =
            nnz_cache[scan8[2 + 8]] =
            nnz_cache[scan8[3 + 8]] = (sl->cbp & 0x4000) >> 12;

            nnz_cache[scan8[0 + 12]] =
            nnz_cache[scan8[1 + 12]] =
            nnz_cache[scan8[2 + 12]] =
            nnz_cache[scan8[3 + 12]] = (sl->cbp & 0x8000) >> 12;
        }
    }

    return 0;
}

static void loop_filter(const H264Context *h, H264SliceContext *sl, int start_x, int end_x)
{
    uint8_t *dest_y, *dest_cb, *dest_cr;
    int linesize, uvlinesize, mb_x, mb_y;
    const int end_mb_y       = sl->mb_y + FRAME_MBAFF(h);
    const int old_slice_type = sl->slice_type;
    const int pixel_shift    = h->pixel_shift;
    const int block_h        = 16 >> h->chroma_y_shift;

    if (sl->deblocking_filter) {
        for (mb_x = start_x; mb_x < end_x; mb_x++)
            for (mb_y = end_mb_y - FRAME_MBAFF(h); mb_y <= end_mb_y; mb_y++) {
                int mb_xy, mb_type;
                mb_xy         = sl->mb_xy = mb_x + mb_y * h->mb_stride;
                sl->slice_num = h->slice_table[mb_xy];
                mb_type       = h->cur_pic.mb_type[mb_xy];
                sl->list_count = h->list_counts[mb_xy];

                if (FRAME_MBAFF(h))
                    sl->mb_mbaff               =
                    sl->mb_field_decoding_flag = !!IS_INTERLACED(mb_type);

                sl->mb_x = mb_x;
                sl->mb_y = mb_y;
                dest_y  = h->cur_pic.f.data[0] +
                          ((mb_x << pixel_shift) + mb_y * h->linesize) * 16;
                dest_cb = h->cur_pic.f.data[1] +
                          (mb_x << pixel_shift) * (8 << CHROMA444(h)) +
                          mb_y * h->uvlinesize * block_h;
                dest_cr = h->cur_pic.f.data[2] +
                          (mb_x << pixel_shift) * (8 << CHROMA444(h)) +
                          mb_y * h->uvlinesize * block_h;
                // FIXME simplify above

                if (MB_FIELD(sl)) {
                    linesize   = sl->mb_linesize   = h->linesize   * 2;
                    uvlinesize = sl->mb_uvlinesize = h->uvlinesize * 2;
                    if (mb_y & 1) { // FIXME move out of this function?
                        dest_y  -= h->linesize   * 15;
                        dest_cb -= h->uvlinesize * (block_h - 1);
                        dest_cr -= h->uvlinesize * (block_h - 1);
                    }
                } else {
                    linesize   = sl->mb_linesize   = h->linesize;
                    uvlinesize = sl->mb_uvlinesize = h->uvlinesize;
                }
                backup_mb_border(h, sl, dest_y, dest_cb, dest_cr, linesize,
                                 uvlinesize, 0);
                if (fill_filter_caches(h, sl, mb_type))
                    continue;
                sl->chroma_qp[0] = get_chroma_qp(h, 0, h->cur_pic.qscale_table[mb_xy]);
                sl->chroma_qp[1] = get_chroma_qp(h, 1, h->cur_pic.qscale_table[mb_xy]);

                if (FRAME_MBAFF(h)) {
                    ff_h264_filter_mb(h, sl, mb_x, mb_y, dest_y, dest_cb, dest_cr,
                                      linesize, uvlinesize);
                } else {
                    ff_h264_filter_mb_fast(h, sl, mb_x, mb_y, dest_y, dest_cb,
                                           dest_cr, linesize, uvlinesize);
                }
            }
    }
    sl->slice_type  = old_slice_type;
    sl->mb_x         = end_x;
    sl->mb_y         = end_mb_y - FRAME_MBAFF(h);
    sl->chroma_qp[0] = get_chroma_qp(h, 0, sl->qscale);
    sl->chroma_qp[1] = get_chroma_qp(h, 1, sl->qscale);
}

static void predict_field_decoding_flag(const H264Context *h, H264SliceContext *sl)
{
    const int mb_xy = sl->mb_x + sl->mb_y * h->mb_stride;
    int mb_type     = (h->slice_table[mb_xy - 1] == sl->slice_num) ?
                      h->cur_pic.mb_type[mb_xy - 1] :
                      (h->slice_table[mb_xy - h->mb_stride] == sl->slice_num) ?
                      h->cur_pic.mb_type[mb_xy - h->mb_stride] : 0;
    sl->mb_mbaff    = sl->mb_field_decoding_flag = IS_INTERLACED(mb_type) ? 1 : 0;
}

/**
 * Draw edges and report progress for the last MB row.
 */
static void decode_finish_row(const H264Context *h, H264SliceContext *sl)
{
    int top            = 16 * (sl->mb_y      >> FIELD_PICTURE(h));
    int pic_height     = 16 *  h->mb_height >> FIELD_PICTURE(h);
    int height         =  16      << FRAME_MBAFF(h);
    int deblock_border = (16 + 4) << FRAME_MBAFF(h);

    if (sl->deblocking_filter) {
        if ((top + height) >= pic_height)
            height += deblock_border;
        top -= deblock_border;
    }

    if (top >= pic_height || (top + height) < 0)
        return;

    height = FFMIN(height, pic_height - top);
    if (top < 0) {
        height = top + height;
        top    = 0;
    }

    ff_h264_draw_horiz_band(h, sl, top, height);

    if (h->droppable || sl->er.error_occurred)
        return;

    ff_thread_report_progress(&h->cur_pic_ptr->tf, top + height - 1,
                              h->picture_structure == PICT_BOTTOM_FIELD);
}

static void er_add_slice(H264SliceContext *sl,
                         int startx, int starty,
                         int endx, int endy, int status)
{
    if (CONFIG_ERROR_RESILIENCE) {
        ERContext *er = &sl->er;

        ff_er_add_slice(er, startx, starty, endx, endy, status);
    }
}

static int decode_slice(struct AVCodecContext *avctx, void *arg)
{
    H264SliceContext *sl = arg;
    const H264Context *h = avctx->priv_data;
    int lf_x_start = sl->mb_x;
    int ret;

    ret = alloc_scratch_buffers(sl, h->linesize);
    if (ret < 0)
        return ret;

    sl->mb_skip_run = -1;

    av_assert0(h->block_offset[15] == (4 * ((scan8[15] - scan8[0]) & 7) << h->pixel_shift) + 4 * h->linesize * ((scan8[15] - scan8[0]) >> 3));

    sl->is_complex = FRAME_MBAFF(h) || h->picture_structure != PICT_FRAME ||
                     avctx->codec_id != AV_CODEC_ID_H264 ||
                     (CONFIG_GRAY && (h->flags & CODEC_FLAG_GRAY));

    if (!(h->avctx->active_thread_type & FF_THREAD_SLICE) && h->picture_structure == PICT_FRAME && sl->er.error_status_table) {
        const int start_i  = av_clip(sl->resync_mb_x + sl->resync_mb_y * h->mb_width, 0, h->mb_num - 1);
        if (start_i) {
            int prev_status = sl->er.error_status_table[sl->er.mb_index2xy[start_i - 1]];
            prev_status &= ~ VP_START;
            if (prev_status != (ER_MV_END | ER_DC_END | ER_AC_END))
                sl->er.error_occurred = 1;
        }
    }

    if (h->pps.cabac) {
        /* realign */
        align_get_bits(&sl->gb);

        /* init cabac */
        ff_init_cabac_decoder(&sl->cabac,
                              sl->gb.buffer + get_bits_count(&sl->gb) / 8,
                              (get_bits_left(&sl->gb) + 7) / 8);

        ff_h264_init_cabac_states(h, sl);

        for (;;) {
            // START_TIMER
            int ret = ff_h264_decode_mb_cabac(h, sl);
            int eos;
            // STOP_TIMER("decode_mb_cabac")

            if (ret >= 0)
                ff_h264_hl_decode_mb(h, sl);

            // FIXME optimal? or let mb_decode decode 16x32 ?
            if (ret >= 0 && FRAME_MBAFF(h)) {
                sl->mb_y++;

                ret = ff_h264_decode_mb_cabac(h, sl);

                if (ret >= 0)
                    ff_h264_hl_decode_mb(h, sl);
                sl->mb_y--;
            }
            eos = get_cabac_terminate(&sl->cabac);

            if ((h->workaround_bugs & FF_BUG_TRUNCATED) &&
                sl->cabac.bytestream > sl->cabac.bytestream_end + 2) {
                er_add_slice(sl, sl->resync_mb_x, sl->resync_mb_y, sl->mb_x - 1,
                             sl->mb_y, ER_MB_END);
                if (sl->mb_x >= lf_x_start)
                    loop_filter(h, sl, lf_x_start, sl->mb_x + 1);
                return 0;
            }
            if (sl->cabac.bytestream > sl->cabac.bytestream_end + 2 )
                av_log(h->avctx, AV_LOG_DEBUG, "bytestream overread %"PTRDIFF_SPECIFIER"\n", sl->cabac.bytestream_end - sl->cabac.bytestream);
            if (ret < 0 || sl->cabac.bytestream > sl->cabac.bytestream_end + 4) {
                av_log(h->avctx, AV_LOG_ERROR,
                       "error while decoding MB %d %d, bytestream %"PTRDIFF_SPECIFIER"\n",
                       sl->mb_x, sl->mb_y,
                       sl->cabac.bytestream_end - sl->cabac.bytestream);
                er_add_slice(sl, sl->resync_mb_x, sl->resync_mb_y, sl->mb_x,
                             sl->mb_y, ER_MB_ERROR);
                return AVERROR_INVALIDDATA;
            }

            if (++sl->mb_x >= h->mb_width) {
                loop_filter(h, sl, lf_x_start, sl->mb_x);
                sl->mb_x = lf_x_start = 0;
                decode_finish_row(h, sl);
                ++sl->mb_y;
                if (FIELD_OR_MBAFF_PICTURE(h)) {
                    ++sl->mb_y;
                    if (FRAME_MBAFF(h) && sl->mb_y < h->mb_height)
                        predict_field_decoding_flag(h, sl);
                }
            }

            if (eos || sl->mb_y >= h->mb_height) {
                tprintf(h->avctx, "slice end %d %d\n",
                        get_bits_count(&sl->gb), sl->gb.size_in_bits);
                er_add_slice(sl, sl->resync_mb_x, sl->resync_mb_y, sl->mb_x - 1,
                             sl->mb_y, ER_MB_END);
                if (sl->mb_x > lf_x_start)
                    loop_filter(h, sl, lf_x_start, sl->mb_x);
                return 0;
            }
        }
    } else {
        for (;;) {
            int ret = ff_h264_decode_mb_cavlc(h, sl);

            if (ret >= 0)
                ff_h264_hl_decode_mb(h, sl);

            // FIXME optimal? or let mb_decode decode 16x32 ?
            if (ret >= 0 && FRAME_MBAFF(h)) {
                sl->mb_y++;
                ret = ff_h264_decode_mb_cavlc(h, sl);

                if (ret >= 0)
                    ff_h264_hl_decode_mb(h, sl);
                sl->mb_y--;
            }

            if (ret < 0) {
                av_log(h->avctx, AV_LOG_ERROR,
                       "error while decoding MB %d %d\n", sl->mb_x, sl->mb_y);
                er_add_slice(sl, sl->resync_mb_x, sl->resync_mb_y, sl->mb_x,
                             sl->mb_y, ER_MB_ERROR);
                return ret;
            }

            if (++sl->mb_x >= h->mb_width) {
                loop_filter(h, sl, lf_x_start, sl->mb_x);
                sl->mb_x = lf_x_start = 0;
                decode_finish_row(h, sl);
                ++sl->mb_y;
                if (FIELD_OR_MBAFF_PICTURE(h)) {
                    ++sl->mb_y;
                    if (FRAME_MBAFF(h) && sl->mb_y < h->mb_height)
                        predict_field_decoding_flag(h, sl);
                }
                if (sl->mb_y >= h->mb_height) {
                    tprintf(h->avctx, "slice end %d %d\n",
                            get_bits_count(&sl->gb), sl->gb.size_in_bits);

                    if (   get_bits_left(&sl->gb) == 0
                        || get_bits_left(&sl->gb) > 0 && !(h->avctx->err_recognition & AV_EF_AGGRESSIVE)) {
                        er_add_slice(sl, sl->resync_mb_x, sl->resync_mb_y,
                                     sl->mb_x - 1, sl->mb_y, ER_MB_END);

                        return 0;
                    } else {
                        er_add_slice(sl, sl->resync_mb_x, sl->resync_mb_y,
                                     sl->mb_x, sl->mb_y, ER_MB_END);

                        return AVERROR_INVALIDDATA;
                    }
                }
            }

            if (get_bits_left(&sl->gb) <= 0 && sl->mb_skip_run <= 0) {
                tprintf(h->avctx, "slice end %d %d\n",
                        get_bits_count(&sl->gb), sl->gb.size_in_bits);

                if (get_bits_left(&sl->gb) == 0) {
                    er_add_slice(sl, sl->resync_mb_x, sl->resync_mb_y,
                                 sl->mb_x - 1, sl->mb_y, ER_MB_END);
                    if (sl->mb_x > lf_x_start)
                        loop_filter(h, sl, lf_x_start, sl->mb_x);

                    return 0;
                } else {
                    er_add_slice(sl, sl->resync_mb_x, sl->resync_mb_y, sl->mb_x,
                                 sl->mb_y, ER_MB_ERROR);

                    return AVERROR_INVALIDDATA;
                }
            }
        }
    }
}

/**
 * Call decode_slice() for each context.
 *
 * @param h h264 master context
 * @param context_count number of contexts to execute
 */
int ff_h264_execute_decode_slices(H264Context *h, unsigned context_count)
{
    AVCodecContext *const avctx = h->avctx;
    H264SliceContext *sl;
    int i;

    av_assert0(context_count && h->slice_ctx[context_count - 1].mb_y < h->mb_height);

    if (h->avctx->hwaccel ||
        h->avctx->codec->capabilities & CODEC_CAP_HWACCEL_VDPAU)
        return 0;
    if (context_count == 1) {
        int ret = decode_slice(avctx, &h->slice_ctx[0]);
        h->mb_y = h->slice_ctx[0].mb_y;
        return ret;
    } else {
        av_assert0(context_count > 0);
        for (i = 1; i < context_count; i++) {
            sl                 = &h->slice_ctx[i];
            if (CONFIG_ERROR_RESILIENCE) {
                sl->er.error_count = 0;
            }
        }

        avctx->execute(avctx, decode_slice, h->slice_ctx,
                       NULL, context_count, sizeof(h->slice_ctx[0]));

        /* pull back stuff from slices to master context */
        sl                   = &h->slice_ctx[context_count - 1];
        h->mb_y              = sl->mb_y;
        if (CONFIG_ERROR_RESILIENCE) {
            for (i = 1; i < context_count; i++)
                h->slice_ctx[0].er.error_count += h->slice_ctx[i].er.error_count;
        }
    }

    return 0;
}<|MERGE_RESOLUTION|>--- conflicted
+++ resolved
@@ -566,12 +566,7 @@
         }
         }
 
-<<<<<<< HEAD
-        h->thread_context[0] = h;
         h->context_initialized = h1->context_initialized;
-=======
-        h->context_initialized = 1;
->>>>>>> 5bf3c0fa
     }
 
     h->avctx->coded_height  = h1->avctx->coded_height;
@@ -1155,49 +1150,8 @@
             goto fail;
         }
     } else {
-<<<<<<< HEAD
-        for (i = 1; i < h->slice_context_count; i++) {
-            H264Context *c;
-            c                    = h->thread_context[i] = av_mallocz(sizeof(H264Context));
-            if (!c) {
-                ret = AVERROR(ENOMEM);
-                goto fail;
-            }
-            c->avctx             = h->avctx;
-            c->vdsp              = h->vdsp;
-            c->h264dsp           = h->h264dsp;
-            c->h264qpel          = h->h264qpel;
-            c->h264chroma        = h->h264chroma;
-            c->sps               = h->sps;
-            c->pps               = h->pps;
-            c->pixel_shift       = h->pixel_shift;
-            c->cur_chroma_format_idc = h->cur_chroma_format_idc;
-            c->width             = h->width;
-            c->height            = h->height;
-            c->linesize          = h->linesize;
-            c->uvlinesize        = h->uvlinesize;
-            c->chroma_x_shift    = h->chroma_x_shift;
-            c->chroma_y_shift    = h->chroma_y_shift;
-            c->droppable         = h->droppable;
-            c->low_delay         = h->low_delay;
-            c->mb_width          = h->mb_width;
-            c->mb_height         = h->mb_height;
-            c->mb_stride         = h->mb_stride;
-            c->mb_num            = h->mb_num;
-            c->flags             = h->flags;
-            c->workaround_bugs   = h->workaround_bugs;
-            c->pict_type         = h->pict_type;
-
-            h->slice_ctx[i].h264 = c;
-
-            init_scan_tables(c);
-            clone_tables(c, &h->slice_ctx[i], h, i);
-            c->context_initialized = 1;
-        }
-=======
         for (i = 0; i < h->slice_context_count; i++) {
             H264SliceContext *sl = &h->slice_ctx[i];
->>>>>>> 5bf3c0fa
 
             sl->h264               = h;
             sl->intra4x4_pred_mode = h->intra4x4_pred_mode + i * 8 * 2 * h->mb_stride;
@@ -2346,7 +2300,7 @@
 static int decode_slice(struct AVCodecContext *avctx, void *arg)
 {
     H264SliceContext *sl = arg;
-    const H264Context *h = avctx->priv_data;
+    const H264Context *h = sl->h264;
     int lf_x_start = sl->mb_x;
     int ret;
 
