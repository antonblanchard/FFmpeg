/*
 * H.264 HW decode acceleration through VA API
 *
 * Copyright (C) 2008-2009 Splitted-Desktop Systems
 *
 * This file is part of FFmpeg.
 *
 * FFmpeg is free software; you can redistribute it and/or
 * modify it under the terms of the GNU Lesser General Public
 * License as published by the Free Software Foundation; either
 * version 2.1 of the License, or (at your option) any later version.
 *
 * FFmpeg is distributed in the hope that it will be useful,
 * but WITHOUT ANY WARRANTY; without even the implied warranty of
 * MERCHANTABILITY or FITNESS FOR A PARTICULAR PURPOSE.  See the GNU
 * Lesser General Public License for more details.
 *
 * You should have received a copy of the GNU Lesser General Public
 * License along with FFmpeg; if not, write to the Free Software
 * Foundation, Inc., 51 Franklin Street, Fifth Floor, Boston, MA 02110-1301 USA
 */

#include "vaapi_internal.h"
#include "h264.h"
#include "mpegutils.h"

/**
 * @file
 * This file implements the glue code between FFmpeg's and VA API's
 * structures for H.264 decoding.
 */

/**
 * Initialize an empty VA API picture.
 *
 * VA API requires a fixed-size reference picture array.
 */
static void init_vaapi_pic(VAPictureH264 *va_pic)
{
    va_pic->picture_id          = VA_INVALID_ID;
    va_pic->flags               = VA_PICTURE_H264_INVALID;
    va_pic->TopFieldOrderCnt    = 0;
    va_pic->BottomFieldOrderCnt = 0;
}

/**
 * Translate an FFmpeg Picture into its VA API form.
 *
 * @param[out] va_pic          A pointer to VA API's own picture struct
 * @param[in]  pic             A pointer to the FFmpeg picture struct to convert
 * @param[in]  pic_structure   The picture field type (as defined in mpegvideo.h),
 *                             supersedes pic's field type if nonzero.
 */
static void fill_vaapi_pic(VAPictureH264 *va_pic,
                           H264Picture   *pic,
                           int            pic_structure)
{
    if (pic_structure == 0)
        pic_structure = pic->reference;
    pic_structure &= PICT_FRAME; /* PICT_TOP_FIELD|PICT_BOTTOM_FIELD */

    va_pic->picture_id = ff_vaapi_get_surface_id(pic->f);
    va_pic->frame_idx  = pic->long_ref ? pic->pic_id : pic->frame_num;

    va_pic->flags      = 0;
    if (pic_structure != PICT_FRAME)
        va_pic->flags |= (pic_structure & PICT_TOP_FIELD) ? VA_PICTURE_H264_TOP_FIELD : VA_PICTURE_H264_BOTTOM_FIELD;
    if (pic->reference)
        va_pic->flags |= pic->long_ref ? VA_PICTURE_H264_LONG_TERM_REFERENCE : VA_PICTURE_H264_SHORT_TERM_REFERENCE;

    va_pic->TopFieldOrderCnt = 0;
    if (pic->field_poc[0] != INT_MAX)
        va_pic->TopFieldOrderCnt = pic->field_poc[0];

    va_pic->BottomFieldOrderCnt = 0;
    if (pic->field_poc[1] != INT_MAX)
        va_pic->BottomFieldOrderCnt = pic->field_poc[1];
}

/** Decoded Picture Buffer (DPB). */
typedef struct DPB {
    int            size;        ///< Current number of reference frames in the DPB
    int            max_size;    ///< Max number of reference frames. This is FF_ARRAY_ELEMS(VAPictureParameterBufferH264.ReferenceFrames)
    VAPictureH264 *va_pics;     ///< Pointer to VAPictureParameterBufferH264.ReferenceFrames array
} DPB;

/**
 * Append picture to the decoded picture buffer, in a VA API form that
 * merges the second field picture attributes with the first, if
 * available.  The decoded picture buffer's size must be large enough
 * to receive the new VA API picture object.
 */
static int dpb_add(DPB *dpb, H264Picture *pic)
{
    int i;

    if (dpb->size >= dpb->max_size)
        return -1;

    for (i = 0; i < dpb->size; i++) {
        VAPictureH264 * const va_pic = &dpb->va_pics[i];
        if (va_pic->picture_id == ff_vaapi_get_surface_id(pic->f)) {
            VAPictureH264 temp_va_pic;
            fill_vaapi_pic(&temp_va_pic, pic, 0);

            if ((temp_va_pic.flags ^ va_pic->flags) & (VA_PICTURE_H264_TOP_FIELD | VA_PICTURE_H264_BOTTOM_FIELD)) {
                va_pic->flags |= temp_va_pic.flags & (VA_PICTURE_H264_TOP_FIELD | VA_PICTURE_H264_BOTTOM_FIELD);
                /* Merge second field */
                if (temp_va_pic.flags & VA_PICTURE_H264_TOP_FIELD) {
                    va_pic->TopFieldOrderCnt    = temp_va_pic.TopFieldOrderCnt;
                } else {
                    va_pic->BottomFieldOrderCnt = temp_va_pic.BottomFieldOrderCnt;
                }
            }
            return 0;
        }
    }

    fill_vaapi_pic(&dpb->va_pics[dpb->size++], pic, 0);
    return 0;
}

/** Fill in VA API reference frames array. */
static int fill_vaapi_ReferenceFrames(VAPictureParameterBufferH264 *pic_param,
                                      H264Context                  *h)
{
    DPB dpb;
    int i;

    dpb.size     = 0;
    dpb.max_size = FF_ARRAY_ELEMS(pic_param->ReferenceFrames);
    dpb.va_pics  = pic_param->ReferenceFrames;
    for (i = 0; i < dpb.max_size; i++)
        init_vaapi_pic(&dpb.va_pics[i]);

    for (i = 0; i < h->short_ref_count; i++) {
        H264Picture * const pic = h->short_ref[i];
        if (pic && pic->reference && dpb_add(&dpb, pic) < 0)
            return -1;
    }

    for (i = 0; i < 16; i++) {
        H264Picture * const pic = h->long_ref[i];
        if (pic && pic->reference && dpb_add(&dpb, pic) < 0)
            return -1;
    }
    return 0;
}

/**
 * Fill in VA API reference picture lists from the FFmpeg reference
 * picture list.
 *
 * @param[out] RefPicList  VA API internal reference picture list
 * @param[in]  ref_list    A pointer to the FFmpeg reference list
 * @param[in]  ref_count   The number of reference pictures in ref_list
 */
static void fill_vaapi_RefPicList(VAPictureH264 RefPicList[32],
                                  H264Ref  *ref_list,
                                  unsigned int  ref_count)
{
    unsigned int i, n = 0;
    for (i = 0; i < ref_count; i++)
        if (ref_list[i].reference)
            fill_vaapi_pic(&RefPicList[n++], ref_list[i].parent,
                           ref_list[i].reference);

    for (; n < 32; n++)
        init_vaapi_pic(&RefPicList[n]);
}

/**
 * Fill in prediction weight table.
 *
 * VA API requires a plain prediction weight table as it does not infer
 * any value.
 *
 * @param[in]  h                   A pointer to the current H.264 context
 * @param[in]  list                The reference frame list index to use
 * @param[out] luma_weight_flag    VA API plain luma weight flag
 * @param[out] luma_weight         VA API plain luma weight table
 * @param[out] luma_offset         VA API plain luma offset table
 * @param[out] chroma_weight_flag  VA API plain chroma weight flag
 * @param[out] chroma_weight       VA API plain chroma weight table
 * @param[out] chroma_offset       VA API plain chroma offset table
 */
static void fill_vaapi_plain_pred_weight_table(H264Context   *h,
                                               int            list,
                                               unsigned char *luma_weight_flag,
                                               short          luma_weight[32],
                                               short          luma_offset[32],
                                               unsigned char *chroma_weight_flag,
                                               short          chroma_weight[32][2],
                                               short          chroma_offset[32][2])
{
    H264SliceContext *sl = &h->slice_ctx[0];
    unsigned int i, j;

    *luma_weight_flag    = sl->pwt.luma_weight_flag[list];
    *chroma_weight_flag  = sl->pwt.chroma_weight_flag[list];

    for (i = 0; i < sl->ref_count[list]; i++) {
        /* VA API also wants the inferred (default) values, not
           only what is available in the bitstream (7.4.3.2). */
        if (sl->pwt.luma_weight_flag[list]) {
            luma_weight[i] = sl->pwt.luma_weight[i][list][0];
            luma_offset[i] = sl->pwt.luma_weight[i][list][1];
        } else {
            luma_weight[i] = 1 << sl->pwt.luma_log2_weight_denom;
            luma_offset[i] = 0;
        }
        for (j = 0; j < 2; j++) {
            if (sl->pwt.chroma_weight_flag[list]) {
                chroma_weight[i][j] = sl->pwt.chroma_weight[i][list][j][0];
                chroma_offset[i][j] = sl->pwt.chroma_weight[i][list][j][1];
            } else {
                chroma_weight[i][j] = 1 << sl->pwt.chroma_log2_weight_denom;
                chroma_offset[i][j] = 0;
            }
        }
    }
}

/** Initialize and start decoding a frame with VA API. */
static int vaapi_h264_start_frame(AVCodecContext          *avctx,
                                  av_unused const uint8_t *buffer,
                                  av_unused uint32_t       size)
{
    H264Context * const h = avctx->priv_data;
<<<<<<< HEAD
    FFVAContext * const vactx = ff_vaapi_get_context(avctx);
=======
    struct vaapi_context * const vactx = avctx->hwaccel_context;
    const PPS *pps = h->ps.pps;
    const SPS *sps = h->ps.sps;
>>>>>>> 3176217c
    VAPictureParameterBufferH264 *pic_param;
    VAIQMatrixBufferH264 *iq_matrix;

    ff_dlog(avctx, "vaapi_h264_start_frame()\n");

    vactx->slice_param_size = sizeof(VASliceParameterBufferH264);

    /* Fill in VAPictureParameterBufferH264. */
    pic_param = ff_vaapi_alloc_pic_param(vactx, sizeof(VAPictureParameterBufferH264));
    if (!pic_param)
        return -1;
    fill_vaapi_pic(&pic_param->CurrPic, h->cur_pic_ptr, h->picture_structure);
    if (fill_vaapi_ReferenceFrames(pic_param, h) < 0)
        return -1;
    pic_param->picture_width_in_mbs_minus1                      = h->mb_width - 1;
    pic_param->picture_height_in_mbs_minus1                     = h->mb_height - 1;
    pic_param->bit_depth_luma_minus8                            = sps->bit_depth_luma - 8;
    pic_param->bit_depth_chroma_minus8                          = sps->bit_depth_chroma - 8;
    pic_param->num_ref_frames                                   = sps->ref_frame_count;
    pic_param->seq_fields.value                                 = 0; /* reset all bits */
<<<<<<< HEAD
    pic_param->seq_fields.bits.chroma_format_idc                = h->sps.chroma_format_idc;
    pic_param->seq_fields.bits.residual_colour_transform_flag   = h->sps.residual_color_transform_flag; /* XXX: only for 4:4:4 high profile? */
    pic_param->seq_fields.bits.gaps_in_frame_num_value_allowed_flag = h->sps.gaps_in_frame_num_allowed_flag;
    pic_param->seq_fields.bits.frame_mbs_only_flag              = h->sps.frame_mbs_only_flag;
    pic_param->seq_fields.bits.mb_adaptive_frame_field_flag     = h->sps.mb_aff;
    pic_param->seq_fields.bits.direct_8x8_inference_flag        = h->sps.direct_8x8_inference_flag;
    pic_param->seq_fields.bits.MinLumaBiPredSize8x8             = h->sps.level_idc >= 31; /* A.3.3.2 */
    pic_param->seq_fields.bits.log2_max_frame_num_minus4        = h->sps.log2_max_frame_num - 4;
    pic_param->seq_fields.bits.pic_order_cnt_type               = h->sps.poc_type;
    pic_param->seq_fields.bits.log2_max_pic_order_cnt_lsb_minus4 = h->sps.log2_max_poc_lsb - 4;
    pic_param->seq_fields.bits.delta_pic_order_always_zero_flag = h->sps.delta_pic_order_always_zero_flag;
    pic_param->num_slice_groups_minus1                          = h->pps.slice_group_count - 1;
    pic_param->slice_group_map_type                             = h->pps.mb_slice_group_map_type;
    pic_param->slice_group_change_rate_minus1                   = 0; /* XXX: unimplemented in FFmpeg */
    pic_param->pic_init_qp_minus26                              = h->pps.init_qp - 26;
    pic_param->pic_init_qs_minus26                              = h->pps.init_qs - 26;
    pic_param->chroma_qp_index_offset                           = h->pps.chroma_qp_index_offset[0];
    pic_param->second_chroma_qp_index_offset                    = h->pps.chroma_qp_index_offset[1];
=======
    pic_param->seq_fields.bits.chroma_format_idc                = sps->chroma_format_idc;
    pic_param->seq_fields.bits.residual_colour_transform_flag   = sps->residual_color_transform_flag; /* XXX: only for 4:4:4 high profile? */
    pic_param->seq_fields.bits.gaps_in_frame_num_value_allowed_flag = sps->gaps_in_frame_num_allowed_flag;
    pic_param->seq_fields.bits.frame_mbs_only_flag              = sps->frame_mbs_only_flag;
    pic_param->seq_fields.bits.mb_adaptive_frame_field_flag     = sps->mb_aff;
    pic_param->seq_fields.bits.direct_8x8_inference_flag        = sps->direct_8x8_inference_flag;
    pic_param->seq_fields.bits.MinLumaBiPredSize8x8             = sps->level_idc >= 31; /* A.3.3.2 */
    pic_param->seq_fields.bits.log2_max_frame_num_minus4        = sps->log2_max_frame_num - 4;
    pic_param->seq_fields.bits.pic_order_cnt_type               = sps->poc_type;
    pic_param->seq_fields.bits.log2_max_pic_order_cnt_lsb_minus4 = sps->log2_max_poc_lsb - 4;
    pic_param->seq_fields.bits.delta_pic_order_always_zero_flag = sps->delta_pic_order_always_zero_flag;
    pic_param->num_slice_groups_minus1                          = pps->slice_group_count - 1;
    pic_param->slice_group_map_type                             = pps->mb_slice_group_map_type;
    pic_param->slice_group_change_rate_minus1                   = 0; /* XXX: unimplemented in Libav */
    pic_param->pic_init_qp_minus26                              = pps->init_qp - 26;
    pic_param->pic_init_qs_minus26                              = pps->init_qs - 26;
    pic_param->chroma_qp_index_offset                           = pps->chroma_qp_index_offset[0];
    pic_param->second_chroma_qp_index_offset                    = pps->chroma_qp_index_offset[1];
>>>>>>> 3176217c
    pic_param->pic_fields.value                                 = 0; /* reset all bits */
    pic_param->pic_fields.bits.entropy_coding_mode_flag         = pps->cabac;
    pic_param->pic_fields.bits.weighted_pred_flag               = pps->weighted_pred;
    pic_param->pic_fields.bits.weighted_bipred_idc              = pps->weighted_bipred_idc;
    pic_param->pic_fields.bits.transform_8x8_mode_flag          = pps->transform_8x8_mode;
    pic_param->pic_fields.bits.field_pic_flag                   = h->picture_structure != PICT_FRAME;
    pic_param->pic_fields.bits.constrained_intra_pred_flag      = pps->constrained_intra_pred;
    pic_param->pic_fields.bits.pic_order_present_flag           = pps->pic_order_present;
    pic_param->pic_fields.bits.deblocking_filter_control_present_flag = pps->deblocking_filter_parameters_present;
    pic_param->pic_fields.bits.redundant_pic_cnt_present_flag   = pps->redundant_pic_cnt_present;
    pic_param->pic_fields.bits.reference_pic_flag               = h->nal_ref_idc != 0;
    pic_param->frame_num                                        = h->frame_num;

    /* Fill in VAIQMatrixBufferH264. */
    iq_matrix = ff_vaapi_alloc_iq_matrix(vactx, sizeof(VAIQMatrixBufferH264));
    if (!iq_matrix)
        return -1;
    memcpy(iq_matrix->ScalingList4x4, pps->scaling_matrix4, sizeof(iq_matrix->ScalingList4x4));
    memcpy(iq_matrix->ScalingList8x8[0], pps->scaling_matrix8[0], sizeof(iq_matrix->ScalingList8x8[0]));
    memcpy(iq_matrix->ScalingList8x8[1], pps->scaling_matrix8[3], sizeof(iq_matrix->ScalingList8x8[0]));
    return 0;
}

/** End a hardware decoding based frame. */
static int vaapi_h264_end_frame(AVCodecContext *avctx)
{
    FFVAContext * const vactx = ff_vaapi_get_context(avctx);
    H264Context * const h = avctx->priv_data;
    H264SliceContext *sl = &h->slice_ctx[0];
    int ret;

    ff_dlog(avctx, "vaapi_h264_end_frame()\n");
    ret = ff_vaapi_commit_slices(vactx);
    if (ret < 0)
        goto finish;

    ret = ff_vaapi_render_picture(vactx, ff_vaapi_get_surface_id(h->cur_pic_ptr->f));
    if (ret < 0)
        goto finish;

    ff_h264_draw_horiz_band(h, sl, 0, h->avctx->height);

finish:
    ff_vaapi_common_end_frame(avctx);
    return ret;
}

/** Decode the given H.264 slice with VA API. */
static int vaapi_h264_decode_slice(AVCodecContext *avctx,
                                   const uint8_t  *buffer,
                                   uint32_t        size)
{
    FFVAContext * const vactx = ff_vaapi_get_context(avctx);
    H264Context * const h = avctx->priv_data;
    H264SliceContext *sl  = &h->slice_ctx[0];
    VASliceParameterBufferH264 *slice_param;

    ff_dlog(avctx, "vaapi_h264_decode_slice(): buffer %p, size %d\n",
            buffer, size);

    /* Fill in VASliceParameterBufferH264. */
    slice_param = (VASliceParameterBufferH264 *)ff_vaapi_alloc_slice(vactx, buffer, size);
    if (!slice_param)
        return -1;
    slice_param->slice_data_bit_offset          = get_bits_count(&sl->gb);
    slice_param->first_mb_in_slice              = (sl->mb_y >> FIELD_OR_MBAFF_PICTURE(h)) * h->mb_width + sl->mb_x;
    slice_param->slice_type                     = ff_h264_get_slice_type(sl);
    slice_param->direct_spatial_mv_pred_flag    = sl->slice_type == AV_PICTURE_TYPE_B ? sl->direct_spatial_mv_pred : 0;
    slice_param->num_ref_idx_l0_active_minus1   = sl->list_count > 0 ? sl->ref_count[0] - 1 : 0;
    slice_param->num_ref_idx_l1_active_minus1   = sl->list_count > 1 ? sl->ref_count[1] - 1 : 0;
    slice_param->cabac_init_idc                 = sl->cabac_init_idc;
    slice_param->slice_qp_delta                 = sl->qscale - h->ps.pps->init_qp;
    slice_param->disable_deblocking_filter_idc  = sl->deblocking_filter < 2 ? !sl->deblocking_filter : sl->deblocking_filter;
    slice_param->slice_alpha_c0_offset_div2     = sl->slice_alpha_c0_offset / 2;
    slice_param->slice_beta_offset_div2         = sl->slice_beta_offset     / 2;
    slice_param->luma_log2_weight_denom         = sl->pwt.luma_log2_weight_denom;
    slice_param->chroma_log2_weight_denom       = sl->pwt.chroma_log2_weight_denom;

    fill_vaapi_RefPicList(slice_param->RefPicList0, sl->ref_list[0], sl->list_count > 0 ? sl->ref_count[0] : 0);
    fill_vaapi_RefPicList(slice_param->RefPicList1, sl->ref_list[1], sl->list_count > 1 ? sl->ref_count[1] : 0);

    fill_vaapi_plain_pred_weight_table(h, 0,
                                       &slice_param->luma_weight_l0_flag,   slice_param->luma_weight_l0,   slice_param->luma_offset_l0,
                                       &slice_param->chroma_weight_l0_flag, slice_param->chroma_weight_l0, slice_param->chroma_offset_l0);
    fill_vaapi_plain_pred_weight_table(h, 1,
                                       &slice_param->luma_weight_l1_flag,   slice_param->luma_weight_l1,   slice_param->luma_offset_l1,
                                       &slice_param->chroma_weight_l1_flag, slice_param->chroma_weight_l1, slice_param->chroma_offset_l1);
    return 0;
}

AVHWAccel ff_h264_vaapi_hwaccel = {
    .name           = "h264_vaapi",
    .type           = AVMEDIA_TYPE_VIDEO,
    .id             = AV_CODEC_ID_H264,
    .pix_fmt        = AV_PIX_FMT_VAAPI,
    .start_frame    = vaapi_h264_start_frame,
    .end_frame      = vaapi_h264_end_frame,
    .decode_slice   = vaapi_h264_decode_slice,
    .init           = ff_vaapi_context_init,
    .uninit         = ff_vaapi_context_fini,
    .priv_data_size = sizeof(FFVAContext),
};<|MERGE_RESOLUTION|>--- conflicted
+++ resolved
@@ -227,13 +227,9 @@
                                   av_unused uint32_t       size)
 {
     H264Context * const h = avctx->priv_data;
-<<<<<<< HEAD
     FFVAContext * const vactx = ff_vaapi_get_context(avctx);
-=======
-    struct vaapi_context * const vactx = avctx->hwaccel_context;
     const PPS *pps = h->ps.pps;
     const SPS *sps = h->ps.sps;
->>>>>>> 3176217c
     VAPictureParameterBufferH264 *pic_param;
     VAIQMatrixBufferH264 *iq_matrix;
 
@@ -254,26 +250,6 @@
     pic_param->bit_depth_chroma_minus8                          = sps->bit_depth_chroma - 8;
     pic_param->num_ref_frames                                   = sps->ref_frame_count;
     pic_param->seq_fields.value                                 = 0; /* reset all bits */
-<<<<<<< HEAD
-    pic_param->seq_fields.bits.chroma_format_idc                = h->sps.chroma_format_idc;
-    pic_param->seq_fields.bits.residual_colour_transform_flag   = h->sps.residual_color_transform_flag; /* XXX: only for 4:4:4 high profile? */
-    pic_param->seq_fields.bits.gaps_in_frame_num_value_allowed_flag = h->sps.gaps_in_frame_num_allowed_flag;
-    pic_param->seq_fields.bits.frame_mbs_only_flag              = h->sps.frame_mbs_only_flag;
-    pic_param->seq_fields.bits.mb_adaptive_frame_field_flag     = h->sps.mb_aff;
-    pic_param->seq_fields.bits.direct_8x8_inference_flag        = h->sps.direct_8x8_inference_flag;
-    pic_param->seq_fields.bits.MinLumaBiPredSize8x8             = h->sps.level_idc >= 31; /* A.3.3.2 */
-    pic_param->seq_fields.bits.log2_max_frame_num_minus4        = h->sps.log2_max_frame_num - 4;
-    pic_param->seq_fields.bits.pic_order_cnt_type               = h->sps.poc_type;
-    pic_param->seq_fields.bits.log2_max_pic_order_cnt_lsb_minus4 = h->sps.log2_max_poc_lsb - 4;
-    pic_param->seq_fields.bits.delta_pic_order_always_zero_flag = h->sps.delta_pic_order_always_zero_flag;
-    pic_param->num_slice_groups_minus1                          = h->pps.slice_group_count - 1;
-    pic_param->slice_group_map_type                             = h->pps.mb_slice_group_map_type;
-    pic_param->slice_group_change_rate_minus1                   = 0; /* XXX: unimplemented in FFmpeg */
-    pic_param->pic_init_qp_minus26                              = h->pps.init_qp - 26;
-    pic_param->pic_init_qs_minus26                              = h->pps.init_qs - 26;
-    pic_param->chroma_qp_index_offset                           = h->pps.chroma_qp_index_offset[0];
-    pic_param->second_chroma_qp_index_offset                    = h->pps.chroma_qp_index_offset[1];
-=======
     pic_param->seq_fields.bits.chroma_format_idc                = sps->chroma_format_idc;
     pic_param->seq_fields.bits.residual_colour_transform_flag   = sps->residual_color_transform_flag; /* XXX: only for 4:4:4 high profile? */
     pic_param->seq_fields.bits.gaps_in_frame_num_value_allowed_flag = sps->gaps_in_frame_num_allowed_flag;
@@ -287,12 +263,11 @@
     pic_param->seq_fields.bits.delta_pic_order_always_zero_flag = sps->delta_pic_order_always_zero_flag;
     pic_param->num_slice_groups_minus1                          = pps->slice_group_count - 1;
     pic_param->slice_group_map_type                             = pps->mb_slice_group_map_type;
-    pic_param->slice_group_change_rate_minus1                   = 0; /* XXX: unimplemented in Libav */
+    pic_param->slice_group_change_rate_minus1                   = 0; /* XXX: unimplemented in FFmpeg */
     pic_param->pic_init_qp_minus26                              = pps->init_qp - 26;
     pic_param->pic_init_qs_minus26                              = pps->init_qs - 26;
     pic_param->chroma_qp_index_offset                           = pps->chroma_qp_index_offset[0];
     pic_param->second_chroma_qp_index_offset                    = pps->chroma_qp_index_offset[1];
->>>>>>> 3176217c
     pic_param->pic_fields.value                                 = 0; /* reset all bits */
     pic_param->pic_fields.bits.entropy_coding_mode_flag         = pps->cabac;
     pic_param->pic_fields.bits.weighted_pred_flag               = pps->weighted_pred;
