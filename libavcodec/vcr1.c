/*
 * ATI VCR1 codec
 * Copyright (c) 2003 Michael Niedermayer
 *
 * This file is part of FFmpeg.
 *
 * FFmpeg is free software; you can redistribute it and/or
 * modify it under the terms of the GNU Lesser General Public
 * License as published by the Free Software Foundation; either
 * version 2.1 of the License, or (at your option) any later version.
 *
 * FFmpeg is distributed in the hope that it will be useful,
 * but WITHOUT ANY WARRANTY; without even the implied warranty of
 * MERCHANTABILITY or FITNESS FOR A PARTICULAR PURPOSE.  See the GNU
 * Lesser General Public License for more details.
 *
 * You should have received a copy of the GNU Lesser General Public
 * License along with FFmpeg; if not, write to the Free Software
 * Foundation, Inc., 51 Franklin Street, Fifth Floor, Boston, MA 02110-1301 USA
 */

/**
 * @file
 * ATI VCR1 codec
 */

#include "avcodec.h"
#include "dsputil.h"

typedef struct VCR1Context {
    AVFrame picture;
    int delta[16];
    int offset[4];
} VCR1Context;

static av_cold int vcr1_common_init(AVCodecContext *avctx)
{
    VCR1Context *const a = avctx->priv_data;

    avctx->coded_frame = &a->picture;
<<<<<<< HEAD
    avcodec_get_frame_defaults(&a->picture);
=======

    return 0;
>>>>>>> 100c70b0
}

static av_cold int vcr1_decode_init(AVCodecContext *avctx)
{
    vcr1_common_init(avctx);

    avctx->pix_fmt = PIX_FMT_YUV410P;

    return 0;
}

static av_cold int vcr1_decode_end(AVCodecContext *avctx)
{
    VCR1Context *s = avctx->priv_data;

    if (s->picture.data[0])
        avctx->release_buffer(avctx, &s->picture);

    return 0;
}

static int vcr1_decode_frame(AVCodecContext *avctx, void *data,
                             int *data_size, AVPacket *avpkt)
{
    const uint8_t *buf        = avpkt->data;
    int buf_size              = avpkt->size;
    VCR1Context *const a      = avctx->priv_data;
    AVFrame *picture          = data;
    AVFrame *const p          = &a->picture;
    const uint8_t *bytestream = buf;
    int i, x, y;

    if (p->data[0])
        avctx->release_buffer(avctx, p);

    if(buf_size < 16 + avctx->height + avctx->width*avctx->height*5/8){
        av_log(avctx, AV_LOG_ERROR, "Insufficient input data.\n");
        return AVERROR(EINVAL);
    }

    p->reference = 0;
    if (avctx->get_buffer(avctx, p) < 0) {
        av_log(avctx, AV_LOG_ERROR, "get_buffer() failed\n");
        return -1;
    }
    p->pict_type = AV_PICTURE_TYPE_I;
    p->key_frame = 1;

    for (i = 0; i < 16; i++) {
        a->delta[i] = *bytestream++;
        bytestream++;
    }

    for (y = 0; y < avctx->height; y++) {
        int offset;
        uint8_t *luma = &a->picture.data[0][y * a->picture.linesize[0]];

        if ((y & 3) == 0) {
            uint8_t *cb = &a->picture.data[1][(y >> 2) * a->picture.linesize[1]];
            uint8_t *cr = &a->picture.data[2][(y >> 2) * a->picture.linesize[2]];

            for (i = 0; i < 4; i++)
                a->offset[i] = *bytestream++;

            offset = a->offset[0] - a->delta[bytestream[2] & 0xF];
            for (x = 0; x < avctx->width; x += 4) {
                luma[0]     = offset += a->delta[bytestream[2] & 0xF];
                luma[1]     = offset += a->delta[bytestream[2] >>  4];
                luma[2]     = offset += a->delta[bytestream[0] & 0xF];
                luma[3]     = offset += a->delta[bytestream[0] >>  4];
                luma       += 4;

                *cb++       = bytestream[3];
                *cr++       = bytestream[1];

                bytestream += 4;
            }
        } else {
            offset = a->offset[y & 3] - a->delta[bytestream[2] & 0xF];

            for (x = 0; x < avctx->width; x += 8) {
                luma[0]     = offset += a->delta[bytestream[2] & 0xF];
                luma[1]     = offset += a->delta[bytestream[2] >>  4];
                luma[2]     = offset += a->delta[bytestream[3] & 0xF];
                luma[3]     = offset += a->delta[bytestream[3] >>  4];
                luma[4]     = offset += a->delta[bytestream[0] & 0xF];
                luma[5]     = offset += a->delta[bytestream[0] >>  4];
                luma[6]     = offset += a->delta[bytestream[1] & 0xF];
                luma[7]     = offset += a->delta[bytestream[1] >>  4];
                luma       += 8;
                bytestream += 4;
            }
        }
    }

    *picture   = a->picture;
    *data_size = sizeof(AVPicture);

    return buf_size;
}

AVCodec ff_vcr1_decoder = {
    .name           = "vcr1",
    .type           = AVMEDIA_TYPE_VIDEO,
    .id             = CODEC_ID_VCR1,
    .priv_data_size = sizeof(VCR1Context),
    .init           = vcr1_decode_init,
    .close          = vcr1_decode_end,
    .decode         = vcr1_decode_frame,
    .capabilities   = CODEC_CAP_DR1,
    .long_name      = NULL_IF_CONFIG_SMALL("ATI VCR1"),
};

/* Disable the encoder. */
#undef CONFIG_VCR1_ENCODER
#define CONFIG_VCR1_ENCODER 0

#if CONFIG_VCR1_ENCODER

#include "put_bits.h"

static int vcr1_encode_frame(AVCodecContext *avctx, unsigned char *buf,
                             int buf_size, void *data)
{
    VCR1Context *const a = avctx->priv_data;
    AVFrame *pict        = data;
    AVFrame *const p     = &a->picture;
    int size;

    *p           = *pict;
    p->pict_type = AV_PICTURE_TYPE_I;
    p->key_frame = 1;

    avpriv_align_put_bits(&a->pb);
    flush_put_bits(&a->pb);

    size = put_bits_count(&a->pb) / 32;

    return size * 4;
}

AVCodec ff_vcr1_encoder = {
    .name           = "vcr1",
    .type           = AVMEDIA_TYPE_VIDEO,
    .id             = CODEC_ID_VCR1,
    .priv_data_size = sizeof(VCR1Context),
    .init           = vcr1_common_init,
    .encode         = vcr1_encode_frame,
    .long_name      = NULL_IF_CONFIG_SMALL("ATI VCR1"),
};
#endif /* CONFIG_VCR1_ENCODER */<|MERGE_RESOLUTION|>--- conflicted
+++ resolved
@@ -38,12 +38,9 @@
     VCR1Context *const a = avctx->priv_data;
 
     avctx->coded_frame = &a->picture;
-<<<<<<< HEAD
     avcodec_get_frame_defaults(&a->picture);
-=======
 
     return 0;
->>>>>>> 100c70b0
 }
 
 static av_cold int vcr1_decode_init(AVCodecContext *avctx)
