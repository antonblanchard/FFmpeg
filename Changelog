--- conflicted
+++ resolved
@@ -8,6 +8,9 @@
 - ffprobe -show_programs option
 - compand filter
 - RTMP seek support
+- when transcoding with ffmpeg (i.e. not streamcopying), -ss is now accurate
+  even when used as an input option. Previous behavior can be restored with
+  the -noaccurate_seek option.
 
 
 version 2.0:
@@ -76,18 +79,10 @@
 - sab filter ported from libmpcodecs
 - ffprobe -show_chapters option
 - WavPack encoding through libwavpack
-<<<<<<< HEAD
 - rotate filter
 - spp filter ported from libmpcodecs
 - libgme support
 - psnr filter
-=======
-- Added the -n parameter to avconv
-- RTMP seek support
-- when transcoding with avconv (i.e. not streamcopying), -ss is now accurate
-  even when used as an input option. Previous behavior can be restored with
-  the -noaccurate_seek option.
->>>>>>> 811bd078
 
 
 version 1.2:
