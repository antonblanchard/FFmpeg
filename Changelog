--- conflicted
+++ resolved
@@ -1,10 +1,7 @@
 Entries are sorted chronologically from oldest to youngest within each release,
 releases are sorted from youngest to oldest.
 
-<<<<<<< HEAD
 version <next>:
-=======
-version 9.5:
 
 Most of the following fixes resulted from test samples that the Google
 Security Team has kindly made available to us:
@@ -32,10 +29,6 @@
 - svq1dec: clip motion vectors to the frame size
 - xmv: check audio track parameters validity
 - xmv: do not leak memory in the error paths in xmv_read_header()
-
-
-version 9.4:
->>>>>>> 46fd6e4f
 - atrac3: avoid oversized shifting in decode_bytes()
 - eamad: allocate a dummy reference frame when the real one is missing
 - ffv1: fix calculating slice dimensions for version 2
