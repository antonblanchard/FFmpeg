--- conflicted
+++ resolved
@@ -1276,6 +1276,7 @@
             int color_greyscale;
             int color_table_id;
 
+            st->codec->codec_id = id;
             avio_rb16(pb); /* version */
             avio_rb16(pb); /* revision level */
             avio_rb32(pb); /* vendor */
@@ -1299,18 +1300,10 @@
             /* codec_tag YV12 triggers an UV swap in rawdec.c */
             if (!memcmp(st->codec->codec_name, "Planar Y'CbCr 8-bit 4:2:0", 25))
                 st->codec->codec_tag=MKTAG('I', '4', '2', '0');
-<<<<<<< HEAD
-            /* Flash Media Server streams files with Sorenson Spark and tag H263 */
-            if (!memcmp(st->codec->codec_name, "Sorenson H263", 13)
-                && format == MKTAG('H','2','6','3'))
-                id = AV_CODEC_ID_FLV1;
-            st->codec->codec_id = id;
-=======
             /* Flash Media Server uses tag H263 with Sorenson Spark */
             if (format == MKTAG('H','2','6','3') &&
                 !memcmp(st->codec->codec_name, "Sorenson H263", 13))
                 st->codec->codec_id = AV_CODEC_ID_FLV1;
->>>>>>> c661cb66
 
             st->codec->bits_per_coded_sample = avio_rb16(pb); /* depth */
             color_table_id = avio_rb16(pb); /* colortable id */
