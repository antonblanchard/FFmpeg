--- conflicted
+++ resolved
@@ -79,39 +79,11 @@
     if(codec_id != expected_codec_id) return 0;
     // keep this in sync with mp3 probe, both need to avoid
     // issues with MPEG-files!
-<<<<<<< HEAD
-    if   (first_frames>=4) return AVPROBE_SCORE_MAX/2+1;
-    else if(max_frames>200)return AVPROBE_SCORE_MAX/2;
-    else if(max_frames>=4) return AVPROBE_SCORE_MAX/4;
+    if   (first_frames>=4) return AVPROBE_SCORE_EXTENSION + 1;
+    else if(max_frames>200)return AVPROBE_SCORE_EXTENSION;
+    else if(max_frames>=4) return AVPROBE_SCORE_EXTENSION/2;
     else if(max_frames>=1) return 1;
     else                   return 0;
-=======
-    if (first_frames >= 4) return AVPROBE_SCORE_EXTENSION + 1;
-
-    if (max_frames) {
-        int pes = 0, i;
-        unsigned int code = -1;
-
-#define VIDEO_ID 0x000001e0
-#define AUDIO_ID 0x000001c0
-        /* do a search for mpegps headers to be able to properly bias
-         * towards mpegps if we detect this stream as both. */
-        for (i = 0; i<p->buf_size; i++) {
-            code = (code << 8) + p->buf[i];
-            if ((code & 0xffffff00) == 0x100) {
-                if     ((code & 0x1f0) == VIDEO_ID) pes++;
-                else if((code & 0x1e0) == AUDIO_ID) pes++;
-            }
-        }
-
-        if (pes)
-            max_frames = (max_frames + pes - 1) / pes;
-    }
-    if      (max_frames >  500) return AVPROBE_SCORE_EXTENSION;
-    else if (max_frames >= 4)   return AVPROBE_SCORE_EXTENSION / 2;
-    else if (max_frames >= 1)   return 1;
-    else                        return 0;
->>>>>>> e0f8be64
 }
 
 #if CONFIG_AC3_DEMUXER
