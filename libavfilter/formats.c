--- conflicted
+++ resolved
@@ -453,7 +453,6 @@
     }
 
     return 0;
-<<<<<<< HEAD
 }
 
 /* internal functions for parsing audio format arguments */
@@ -526,45 +525,6 @@
     return 0;
 }
 
-#if FF_API_FILTERS_PUBLIC
-int avfilter_default_query_formats(AVFilterContext *ctx)
-{
-    return ff_default_query_formats(ctx);
-}
-void avfilter_set_common_formats(AVFilterContext *ctx, AVFilterFormats *formats)
-{
-    ff_set_common_formats(ctx, formats);
-}
-AVFilterFormats *avfilter_make_format_list(const int *fmts)
-{
-    return ff_make_format_list(fmts);
-}
-int avfilter_add_format(AVFilterFormats **avff, int64_t fmt)
-{
-    return ff_add_format(avff, fmt);
-}
-AVFilterFormats *avfilter_all_formats(enum AVMediaType type)
-{
-    return ff_all_formats(type);
-}
-AVFilterFormats *avfilter_merge_formats(AVFilterFormats *a, AVFilterFormats *b)
-{
-    return ff_merge_formats(a, b);
-}
-void avfilter_formats_ref(AVFilterFormats *f, AVFilterFormats **ref)
-{
-    ff_formats_ref(f, ref);
-}
-void avfilter_formats_unref(AVFilterFormats **ref)
-{
-    ff_formats_unref(ref);
-}
-void avfilter_formats_changeref(AVFilterFormats **oldref,
-                                AVFilterFormats **newref)
-{
-    ff_formats_changeref(oldref, newref);
-}
-#endif
 #ifdef TEST
 
 #undef printf
@@ -583,6 +543,3 @@
 }
 
 #endif
-=======
-}
->>>>>>> 1961e46c
