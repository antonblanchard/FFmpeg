include $(SUBDIR)../config.mak

NAME = avfilter
<<<<<<< HEAD
FFLIBS = avutil
FFLIBS-$(CONFIG_ACONVERT_FILTER)             += swresample
FFLIBS-$(CONFIG_AMOVIE_FILTER)               += avformat avcodec
FFLIBS-$(CONFIG_ARESAMPLE_FILTER)            += swresample
FFLIBS-$(CONFIG_ASYNCTS_FILTER)              += avresample
FFLIBS-$(CONFIG_ATEMPO_FILTER)               += avcodec
FFLIBS-$(CONFIG_DECIMATE_FILTER)             += avcodec
FFLIBS-$(CONFIG_DESHAKE_FILTER)              += avcodec
FFLIBS-$(CONFIG_ELBG_FILTER)                 += avcodec
FFLIBS-$(CONFIG_MCDEINT_FILTER)              += avcodec
FFLIBS-$(CONFIG_MOVIE_FILTER)                += avformat avcodec
FFLIBS-$(CONFIG_MP_FILTER)                   += avcodec
FFLIBS-$(CONFIG_PAN_FILTER)                  += swresample
FFLIBS-$(CONFIG_PP_FILTER)                   += postproc
FFLIBS-$(CONFIG_REMOVELOGO_FILTER)           += avformat avcodec swscale
FFLIBS-$(CONFIG_RESAMPLE_FILTER)             += avresample
FFLIBS-$(CONFIG_SAB_FILTER)                  += swscale
FFLIBS-$(CONFIG_SCALE_FILTER)                += swscale
FFLIBS-$(CONFIG_SHOWSPECTRUM_FILTER)         += avcodec
FFLIBS-$(CONFIG_SMARTBLUR_FILTER)            += swscale
FFLIBS-$(CONFIG_SUBTITLES_FILTER)            += avformat avcodec
EBUR128LIBS-$(CONFIG_SWRESAMPLE)              = swresample
FFLIBS-$(CONFIG_EBUR128_FILTER)              += $(EBUR128LIBS-yes)
=======
>>>>>>> 44951174

HEADERS = asrc_abuffer.h                                                \
          avcodec.h                                                     \
          avfilter.h                                                    \
          avfiltergraph.h                                               \
          buffersink.h                                                  \
          buffersrc.h                                                   \
          version.h                                                     \

OBJS = allfilters.o                                                     \
       audio.o                                                          \
       avfilter.o                                                       \
       avfiltergraph.o                                                  \
       buffer.o                                                         \
       buffersink.o                                                     \
       buffersrc.o                                                      \
       drawutils.o                                                      \
       fifo.o                                                           \
       formats.o                                                        \
       graphdump.o                                                      \
       graphparser.o                                                    \
       opencl_allkernels.o                                              \
       transform.o                                                      \
       video.o                                                          \


OBJS-$(CONFIG_AVCODEC)                       += avcodec.o

OBJS-$(CONFIG_ACONVERT_FILTER)               += af_aconvert.o
OBJS-$(CONFIG_ADELAY_FILTER)                 += af_adelay.o
OBJS-$(CONFIG_AECHO_FILTER)                  += af_aecho.o
OBJS-$(CONFIG_AEVAL_FILTER)                  += aeval.o
OBJS-$(CONFIG_AFADE_FILTER)                  += af_afade.o
OBJS-$(CONFIG_AFORMAT_FILTER)                += af_aformat.o
OBJS-$(CONFIG_AINTERLEAVE_FILTER)            += f_interleave.o
OBJS-$(CONFIG_ALLPASS_FILTER)                += af_biquads.o
OBJS-$(CONFIG_AMERGE_FILTER)                 += af_amerge.o
OBJS-$(CONFIG_AMIX_FILTER)                   += af_amix.o
OBJS-$(CONFIG_ANULL_FILTER)                  += af_anull.o
OBJS-$(CONFIG_APAD_FILTER)                   += af_apad.o
OBJS-$(CONFIG_APERMS_FILTER)                 += f_perms.o
OBJS-$(CONFIG_APHASER_FILTER)                += af_aphaser.o
OBJS-$(CONFIG_ARESAMPLE_FILTER)              += af_aresample.o
OBJS-$(CONFIG_ASELECT_FILTER)                += f_select.o
OBJS-$(CONFIG_ASENDCMD_FILTER)               += f_sendcmd.o
OBJS-$(CONFIG_ASETNSAMPLES_FILTER)           += af_asetnsamples.o
OBJS-$(CONFIG_ASETPTS_FILTER)                += setpts.o
OBJS-$(CONFIG_ASETRATE_FILTER)               += af_asetrate.o
OBJS-$(CONFIG_ASETTB_FILTER)                 += settb.o
OBJS-$(CONFIG_ASHOWINFO_FILTER)              += af_ashowinfo.o
OBJS-$(CONFIG_ASPLIT_FILTER)                 += split.o
OBJS-$(CONFIG_ASTATS_FILTER)                 += af_astats.o
OBJS-$(CONFIG_ASTREAMSYNC_FILTER)            += af_astreamsync.o
OBJS-$(CONFIG_ASYNCTS_FILTER)                += af_asyncts.o
OBJS-$(CONFIG_ATEMPO_FILTER)                 += af_atempo.o
OBJS-$(CONFIG_ATRIM_FILTER)                  += trim.o
OBJS-$(CONFIG_AZMQ_FILTER)                   += f_zmq.o
OBJS-$(CONFIG_BANDPASS_FILTER)               += af_biquads.o
OBJS-$(CONFIG_BANDREJECT_FILTER)             += af_biquads.o
OBJS-$(CONFIG_BASS_FILTER)                   += af_biquads.o
OBJS-$(CONFIG_BIQUAD_FILTER)                 += af_biquads.o
OBJS-$(CONFIG_BS2B_FILTER)                   += af_bs2b.o
OBJS-$(CONFIG_CHANNELMAP_FILTER)             += af_channelmap.o
OBJS-$(CONFIG_CHANNELSPLIT_FILTER)           += af_channelsplit.o
OBJS-$(CONFIG_COMPAND_FILTER)                += af_compand.o
OBJS-$(CONFIG_EARWAX_FILTER)                 += af_earwax.o
OBJS-$(CONFIG_EBUR128_FILTER)                += f_ebur128.o
OBJS-$(CONFIG_EQUALIZER_FILTER)              += af_biquads.o
OBJS-$(CONFIG_HIGHPASS_FILTER)               += af_biquads.o
OBJS-$(CONFIG_JOIN_FILTER)                   += af_join.o
OBJS-$(CONFIG_LADSPA_FILTER)                 += af_ladspa.o
OBJS-$(CONFIG_LOWPASS_FILTER)                += af_biquads.o
OBJS-$(CONFIG_PAN_FILTER)                    += af_pan.o
OBJS-$(CONFIG_REPLAYGAIN_FILTER)             += af_replaygain.o
OBJS-$(CONFIG_RESAMPLE_FILTER)               += af_resample.o
OBJS-$(CONFIG_SILENCEDETECT_FILTER)          += af_silencedetect.o
OBJS-$(CONFIG_TREBLE_FILTER)                 += af_biquads.o
OBJS-$(CONFIG_VOLUME_FILTER)                 += af_volume.o
OBJS-$(CONFIG_VOLUMEDETECT_FILTER)           += af_volumedetect.o

OBJS-$(CONFIG_AEVALSRC_FILTER)               += aeval.o
OBJS-$(CONFIG_ANULLSRC_FILTER)               += asrc_anullsrc.o
OBJS-$(CONFIG_FLITE_FILTER)                  += asrc_flite.o
OBJS-$(CONFIG_SINE_FILTER)                   += asrc_sine.o

OBJS-$(CONFIG_ANULLSINK_FILTER)              += asink_anullsink.o

OBJS-$(CONFIG_ASS_FILTER)                    += vf_subtitles.o
OBJS-$(CONFIG_ALPHAEXTRACT_FILTER)           += vf_extractplanes.o
OBJS-$(CONFIG_ALPHAMERGE_FILTER)             += vf_alphamerge.o
OBJS-$(CONFIG_BBOX_FILTER)                   += bbox.o vf_bbox.o
OBJS-$(CONFIG_BLACKDETECT_FILTER)            += vf_blackdetect.o
OBJS-$(CONFIG_BLACKFRAME_FILTER)             += vf_blackframe.o
OBJS-$(CONFIG_BLEND_FILTER)                  += vf_blend.o dualinput.o framesync.o
OBJS-$(CONFIG_BOXBLUR_FILTER)                += vf_boxblur.o
OBJS-$(CONFIG_COLORBALANCE_FILTER)           += vf_colorbalance.o
OBJS-$(CONFIG_COLORCHANNELMIXER_FILTER)      += vf_colorchannelmixer.o
OBJS-$(CONFIG_COLORMATRIX_FILTER)            += vf_colormatrix.o
OBJS-$(CONFIG_COPY_FILTER)                   += vf_copy.o
OBJS-$(CONFIG_CROP_FILTER)                   += vf_crop.o
OBJS-$(CONFIG_CROPDETECT_FILTER)             += vf_cropdetect.o
OBJS-$(CONFIG_CURVES_FILTER)                 += vf_curves.o
OBJS-$(CONFIG_DCTDNOIZ_FILTER)               += vf_dctdnoiz.o
OBJS-$(CONFIG_DECIMATE_FILTER)               += vf_decimate.o
OBJS-$(CONFIG_DEJUDDER_FILTER)               += vf_dejudder.o
OBJS-$(CONFIG_DELOGO_FILTER)                 += vf_delogo.o
OBJS-$(CONFIG_DESHAKE_FILTER)                += vf_deshake.o
OBJS-$(CONFIG_DRAWBOX_FILTER)                += vf_drawbox.o
OBJS-$(CONFIG_DRAWGRID_FILTER)               += vf_drawbox.o
OBJS-$(CONFIG_DRAWTEXT_FILTER)               += vf_drawtext.o
OBJS-$(CONFIG_ELBG_FILTER)                   += vf_elbg.o
OBJS-$(CONFIG_EDGEDETECT_FILTER)             += vf_edgedetect.o
OBJS-$(CONFIG_EXTRACTPLANES_FILTER)          += vf_extractplanes.o
OBJS-$(CONFIG_FADE_FILTER)                   += vf_fade.o
OBJS-$(CONFIG_FIELD_FILTER)                  += vf_field.o
OBJS-$(CONFIG_FIELDMATCH_FILTER)             += vf_fieldmatch.o
OBJS-$(CONFIG_FIELDORDER_FILTER)             += vf_fieldorder.o
OBJS-$(CONFIG_FORMAT_FILTER)                 += vf_format.o
OBJS-$(CONFIG_FRAMESTEP_FILTER)              += vf_framestep.o
OBJS-$(CONFIG_FPS_FILTER)                    += vf_fps.o
OBJS-$(CONFIG_FRAMEPACK_FILTER)              += vf_framepack.o
OBJS-$(CONFIG_FREI0R_FILTER)                 += vf_frei0r.o
OBJS-$(CONFIG_GEQ_FILTER)                    += vf_geq.o
OBJS-$(CONFIG_GRADFUN_FILTER)                += vf_gradfun.o
OBJS-$(CONFIG_HALDCLUT_FILTER)               += vf_lut3d.o dualinput.o framesync.o
OBJS-$(CONFIG_HFLIP_FILTER)                  += vf_hflip.o
OBJS-$(CONFIG_HISTEQ_FILTER)                 += vf_histeq.o
OBJS-$(CONFIG_HISTOGRAM_FILTER)              += vf_histogram.o
OBJS-$(CONFIG_HQDN3D_FILTER)                 += vf_hqdn3d.o
OBJS-$(CONFIG_HUE_FILTER)                    += vf_hue.o
OBJS-$(CONFIG_IDET_FILTER)                   += vf_idet.o
OBJS-$(CONFIG_IL_FILTER)                     += vf_il.o
OBJS-$(CONFIG_INTERLACE_FILTER)              += vf_interlace.o
OBJS-$(CONFIG_INTERLEAVE_FILTER)             += f_interleave.o
OBJS-$(CONFIG_KERNDEINT_FILTER)              += vf_kerndeint.o
OBJS-$(CONFIG_LUT3D_FILTER)                  += vf_lut3d.o
OBJS-$(CONFIG_LUT_FILTER)                    += vf_lut.o
OBJS-$(CONFIG_LUTRGB_FILTER)                 += vf_lut.o
OBJS-$(CONFIG_LUTYUV_FILTER)                 += vf_lut.o
OBJS-$(CONFIG_MCDEINT_FILTER)                += vf_mcdeint.o
OBJS-$(CONFIG_MERGEPLANES_FILTER)            += vf_mergeplanes.o framesync.o
OBJS-$(CONFIG_MP_FILTER)                     += vf_mp.o
OBJS-$(CONFIG_MPDECIMATE_FILTER)             += vf_mpdecimate.o
OBJS-$(CONFIG_NEGATE_FILTER)                 += vf_lut.o
OBJS-$(CONFIG_NOFORMAT_FILTER)               += vf_format.o
OBJS-$(CONFIG_NOISE_FILTER)                  += vf_noise.o
OBJS-$(CONFIG_NULL_FILTER)                   += vf_null.o
OBJS-$(CONFIG_OCV_FILTER)                    += vf_libopencv.o
OBJS-$(CONFIG_OPENCL)                        += deshake_opencl.o unsharp_opencl.o
OBJS-$(CONFIG_OVERLAY_FILTER)                += vf_overlay.o dualinput.o framesync.o
OBJS-$(CONFIG_OWDENOISE_FILTER)              += vf_owdenoise.o
OBJS-$(CONFIG_PAD_FILTER)                    += vf_pad.o
OBJS-$(CONFIG_PERMS_FILTER)                  += f_perms.o
OBJS-$(CONFIG_PERSPECTIVE_FILTER)            += vf_perspective.o
OBJS-$(CONFIG_PHASE_FILTER)                  += vf_phase.o
OBJS-$(CONFIG_PIXDESCTEST_FILTER)            += vf_pixdesctest.o
OBJS-$(CONFIG_PP_FILTER)                     += vf_pp.o
OBJS-$(CONFIG_PSNR_FILTER)                   += vf_psnr.o dualinput.o framesync.o
OBJS-$(CONFIG_PULLUP_FILTER)                 += vf_pullup.o
OBJS-$(CONFIG_REMOVELOGO_FILTER)             += bbox.o lswsutils.o lavfutils.o vf_removelogo.o
OBJS-$(CONFIG_ROTATE_FILTER)                 += vf_rotate.o
OBJS-$(CONFIG_SEPARATEFIELDS_FILTER)         += vf_separatefields.o
OBJS-$(CONFIG_SAB_FILTER)                    += vf_sab.o
OBJS-$(CONFIG_SCALE_FILTER)                  += vf_scale.o
OBJS-$(CONFIG_SELECT_FILTER)                 += f_select.o
OBJS-$(CONFIG_SENDCMD_FILTER)                += f_sendcmd.o
OBJS-$(CONFIG_SETDAR_FILTER)                 += vf_aspect.o
OBJS-$(CONFIG_SETFIELD_FILTER)               += vf_setfield.o
OBJS-$(CONFIG_SETPTS_FILTER)                 += setpts.o
OBJS-$(CONFIG_SETSAR_FILTER)                 += vf_aspect.o
OBJS-$(CONFIG_SETTB_FILTER)                  += settb.o
OBJS-$(CONFIG_SHOWINFO_FILTER)               += vf_showinfo.o
OBJS-$(CONFIG_SHUFFLEPLANES_FILTER)          += vf_shuffleplanes.o
OBJS-$(CONFIG_SMARTBLUR_FILTER)              += vf_smartblur.o
OBJS-$(CONFIG_SPLIT_FILTER)                  += split.o
OBJS-$(CONFIG_SPP_FILTER)                    += vf_spp.o
OBJS-$(CONFIG_STEREO3D_FILTER)               += vf_stereo3d.o
OBJS-$(CONFIG_SUBTITLES_FILTER)              += vf_subtitles.o
OBJS-$(CONFIG_SUPER2XSAI_FILTER)             += vf_super2xsai.o
OBJS-$(CONFIG_SWAPUV_FILTER)                 += vf_swapuv.o
OBJS-$(CONFIG_TELECINE_FILTER)               += vf_telecine.o
OBJS-$(CONFIG_THUMBNAIL_FILTER)              += vf_thumbnail.o
OBJS-$(CONFIG_TILE_FILTER)                   += vf_tile.o
OBJS-$(CONFIG_TINTERLACE_FILTER)             += vf_tinterlace.o
OBJS-$(CONFIG_TRANSPOSE_FILTER)              += vf_transpose.o
OBJS-$(CONFIG_TRIM_FILTER)                   += trim.o
OBJS-$(CONFIG_UNSHARP_FILTER)                += vf_unsharp.o
OBJS-$(CONFIG_VFLIP_FILTER)                  += vf_vflip.o
OBJS-$(CONFIG_VIDSTABDETECT_FILTER)          += vidstabutils.o vf_vidstabdetect.o
OBJS-$(CONFIG_VIDSTABTRANSFORM_FILTER)       += vidstabutils.o vf_vidstabtransform.o
OBJS-$(CONFIG_VIGNETTE_FILTER)               += vf_vignette.o
OBJS-$(CONFIG_W3FDIF_FILTER)                 += vf_w3fdif.o
OBJS-$(CONFIG_YADIF_FILTER)                  += vf_yadif.o
OBJS-$(CONFIG_ZMQ_FILTER)                    += f_zmq.o

OBJS-$(CONFIG_CELLAUTO_FILTER)               += vsrc_cellauto.o
OBJS-$(CONFIG_COLOR_FILTER)                  += vsrc_testsrc.o
OBJS-$(CONFIG_FREI0R_SRC_FILTER)             += vf_frei0r.o
OBJS-$(CONFIG_HALDCLUTSRC_FILTER)            += vsrc_testsrc.o
OBJS-$(CONFIG_LIFE_FILTER)                   += vsrc_life.o
OBJS-$(CONFIG_MANDELBROT_FILTER)             += vsrc_mandelbrot.o
OBJS-$(CONFIG_MPTESTSRC_FILTER)              += vsrc_mptestsrc.o
OBJS-$(CONFIG_NULLSRC_FILTER)                += vsrc_testsrc.o
OBJS-$(CONFIG_RGBTESTSRC_FILTER)             += vsrc_testsrc.o
OBJS-$(CONFIG_SMPTEBARS_FILTER)              += vsrc_testsrc.o
OBJS-$(CONFIG_SMPTEHDBARS_FILTER)            += vsrc_testsrc.o
OBJS-$(CONFIG_TESTSRC_FILTER)                += vsrc_testsrc.o

OBJS-$(CONFIG_NULLSINK_FILTER)               += vsink_nullsink.o

OBJS-$(CONFIG_MP_FILTER) += libmpcodecs/mp_image.o
OBJS-$(CONFIG_MP_FILTER) += libmpcodecs/img_format.o
OBJS-$(CONFIG_MP_FILTER) += libmpcodecs/vf_eq2.o
OBJS-$(CONFIG_MP_FILTER) += libmpcodecs/vf_eq.o
OBJS-$(CONFIG_MP_FILTER) += libmpcodecs/vf_fspp.o
OBJS-$(CONFIG_MP_FILTER) += libmpcodecs/vf_ilpack.o
OBJS-$(CONFIG_MP_FILTER) += libmpcodecs/vf_pp7.o
OBJS-$(CONFIG_MP_FILTER) += libmpcodecs/vf_softpulldown.o
OBJS-$(CONFIG_MP_FILTER) += libmpcodecs/vf_uspp.o

# multimedia filters
OBJS-$(CONFIG_AVECTORSCOPE_FILTER)           += avf_avectorscope.o
OBJS-$(CONFIG_CONCAT_FILTER)                 += avf_concat.o
OBJS-$(CONFIG_SHOWSPECTRUM_FILTER)           += avf_showspectrum.o
OBJS-$(CONFIG_SHOWWAVES_FILTER)              += avf_showwaves.o

# multimedia sources
OBJS-$(CONFIG_AMOVIE_FILTER)                 += src_movie.o
OBJS-$(CONFIG_MOVIE_FILTER)                  += src_movie.o

# Windows resource file
SLIBOBJS-$(HAVE_GNU_WINDRES)                 += avfilterres.o

SKIPHEADERS-$(CONFIG_LIBVIDSTAB)             += vidstabutils.h
SKIPHEADERS-$(CONFIG_OPENCL)                 += opencl_internal.h deshake_opencl_kernel.h unsharp_opencl_kernel.h

OBJS-$(HAVE_THREADS)                         += pthread.o

TOOLS     = graph2dot
TESTPROGS = drawutils filtfmts formats

TOOLS-$(CONFIG_LIBZMQ) += zmqsend

clean::
	$(RM) $(CLEANSUFFIXES:%=libavfilter/libmpcodecs/%)<|MERGE_RESOLUTION|>--- conflicted
+++ resolved
@@ -1,32 +1,8 @@
 include $(SUBDIR)../config.mak
 
 NAME = avfilter
-<<<<<<< HEAD
-FFLIBS = avutil
-FFLIBS-$(CONFIG_ACONVERT_FILTER)             += swresample
-FFLIBS-$(CONFIG_AMOVIE_FILTER)               += avformat avcodec
-FFLIBS-$(CONFIG_ARESAMPLE_FILTER)            += swresample
-FFLIBS-$(CONFIG_ASYNCTS_FILTER)              += avresample
-FFLIBS-$(CONFIG_ATEMPO_FILTER)               += avcodec
-FFLIBS-$(CONFIG_DECIMATE_FILTER)             += avcodec
-FFLIBS-$(CONFIG_DESHAKE_FILTER)              += avcodec
-FFLIBS-$(CONFIG_ELBG_FILTER)                 += avcodec
-FFLIBS-$(CONFIG_MCDEINT_FILTER)              += avcodec
-FFLIBS-$(CONFIG_MOVIE_FILTER)                += avformat avcodec
-FFLIBS-$(CONFIG_MP_FILTER)                   += avcodec
-FFLIBS-$(CONFIG_PAN_FILTER)                  += swresample
-FFLIBS-$(CONFIG_PP_FILTER)                   += postproc
-FFLIBS-$(CONFIG_REMOVELOGO_FILTER)           += avformat avcodec swscale
-FFLIBS-$(CONFIG_RESAMPLE_FILTER)             += avresample
-FFLIBS-$(CONFIG_SAB_FILTER)                  += swscale
-FFLIBS-$(CONFIG_SCALE_FILTER)                += swscale
-FFLIBS-$(CONFIG_SHOWSPECTRUM_FILTER)         += avcodec
-FFLIBS-$(CONFIG_SMARTBLUR_FILTER)            += swscale
-FFLIBS-$(CONFIG_SUBTITLES_FILTER)            += avformat avcodec
 EBUR128LIBS-$(CONFIG_SWRESAMPLE)              = swresample
 FFLIBS-$(CONFIG_EBUR128_FILTER)              += $(EBUR128LIBS-yes)
-=======
->>>>>>> 44951174
 
 HEADERS = asrc_abuffer.h                                                \
           avcodec.h                                                     \
