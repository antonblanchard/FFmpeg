--- conflicted
+++ resolved
@@ -33,12 +33,9 @@
  * @{
  */
 
-<<<<<<< HEAD
 #include <stddef.h>
 
-=======
 #include "libavutil/attributes.h"
->>>>>>> bf4b0ed1
 #include "libavutil/avutil.h"
 #include "libavutil/dict.h"
 #include "libavutil/frame.h"
