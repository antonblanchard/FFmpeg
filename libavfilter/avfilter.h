--- conflicted
+++ resolved
@@ -25,18 +25,6 @@
 /**
  * @file
  * @ingroup lavfi
-<<<<<<< HEAD
- * external API header
- */
-
-/**
- * @defgroup lavfi Libavfilter
- * @{
- */
-
-#include <stddef.h>
-
-=======
  * Main libavfilter public API header
  */
 
@@ -45,7 +33,8 @@
  * @{
  */
 
->>>>>>> bc8c1cdc
+#include <stddef.h>
+
 #include "libavutil/avutil.h"
 #include "libavutil/dict.h"
 #include "libavutil/frame.h"
@@ -1242,7 +1231,6 @@
                           AVFilterInOut **outputs);
 
 /**
-<<<<<<< HEAD
  * Send a command to one or more filter instances.
  *
  * @param graph  the filter graph
@@ -1310,9 +1298,5 @@
 /**
  * @}
  */
-=======
- * @}
- */
-
->>>>>>> bc8c1cdc
+
 #endif /* AVFILTER_AVFILTER_H */