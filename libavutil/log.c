--- conflicted
+++ resolved
@@ -40,7 +40,6 @@
 #include "internal.h"
 #include "log.h"
 
-<<<<<<< HEAD
 #if HAVE_PTHREADS
 #include <pthread.h>
 static pthread_mutex_t mutex = PTHREAD_MUTEX_INITIALIZER;
@@ -48,14 +47,12 @@
 
 #define LINE_SZ 1024
 
-=======
 #if HAVE_VALGRIND_VALGRIND_H
 #include <valgrind/valgrind.h>
 /* this is the log level at which valgrind will output a full backtrace */
 #define BACKTRACE_LOGLEVEL AV_LOG_ERROR
 #endif
 
->>>>>>> eaa2d123
 static int av_log_level = AV_LOG_INFO;
 static int flags;
 
@@ -334,7 +331,6 @@
         fprintf(stderr, "    Last message repeated %d times\n", count);
         count = 0;
     }
-<<<<<<< HEAD
     strcpy(prev, line);
     sanitize(part[0].str);
     colored_fputs(type[0], 0, part[0].str);
@@ -344,18 +340,15 @@
     colored_fputs(av_clip(level >> 3, 0, NB_LEVELS - 1), tint >> 8, part[2].str);
     sanitize(part[3].str);
     colored_fputs(av_clip(level >> 3, 0, NB_LEVELS - 1), tint >> 8, part[3].str);
+
+#if CONFIG_VALGRIND_BACKTRACE
+    if (level <= BACKTRACE_LOGLEVEL)
+        VALGRIND_PRINTF_BACKTRACE("");
+#endif
 end:
     av_bprint_finalize(part+3, NULL);
 #if HAVE_PTHREADS
     pthread_mutex_unlock(&mutex);
-=======
-    colored_fputs(av_clip(level >> 3, 0, NB_LEVELS - 1), tint >> 8, line);
-    av_strlcpy(prev, line, sizeof line);
-
-#if CONFIG_VALGRIND_BACKTRACE
-    if (level <= BACKTRACE_LOGLEVEL)
-        VALGRIND_PRINTF_BACKTRACE("");
->>>>>>> eaa2d123
 #endif
 }
 
