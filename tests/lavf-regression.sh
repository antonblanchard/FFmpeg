--- conflicted
+++ resolved
@@ -64,19 +64,11 @@
 }
 
 if [ -n "$do_avi" ] ; then
-<<<<<<< HEAD
-do_lavf avi "" "-acodec mp2 -ab 64k"
+do_lavf avi "" "-acodec mp2 -ar 44100 -ab 64k"
 fi
 
 if [ -n "$do_asf" ] ; then
-do_lavf asf "" "-acodec mp2 -ab 64k" "-r 25"
-=======
-do_lavf avi "" "-acodec mp2 -ar 44100"
-fi
-
-if [ -n "$do_asf" ] ; then
-do_lavf asf "" "-acodec mp2 -ar 44100" "-r 25"
->>>>>>> 60fd7d36
+do_lavf asf "" "-acodec mp2 -ar 44100 -ab 64k" "-r 25"
 fi
 
 if [ -n "$do_rm" ] ; then
@@ -87,11 +79,7 @@
 fi
 
 if [ -n "$do_mpg" ] ; then
-<<<<<<< HEAD
-do_lavf_timecode mpg "-ab 64k"
-=======
-do_lavf mpg "" "-ar 44100"
->>>>>>> 60fd7d36
+do_lavf_timecode mpg "-ab 64k -ar 44100"
 fi
 
 if [ -n "$do_mxf" ] ; then
@@ -103,11 +91,7 @@
 fi
 
 if [ -n "$do_ts" ] ; then
-<<<<<<< HEAD
-do_lavf ts "" "-ab 64k -mpegts_transport_stream_id 42"
-=======
-do_lavf ts "" "-mpegts_transport_stream_id 42 -ar 44100"
->>>>>>> 60fd7d36
+do_lavf ts "" "-ab 64k -mpegts_transport_stream_id 42 -ar 44100"
 fi
 
 if [ -n "$do_swf" ] ; then
@@ -149,14 +133,13 @@
 fi
 
 if [ -n "$do_nut" ] ; then
-<<<<<<< HEAD
-do_lavf nut "" "-acodec mp2 -ab 64k"
+do_lavf nut "" "-acodec mp2 -ab 64k -ar 44100"
 fi
 
 if [ -n "$do_mkv" ] ; then
 do_lavf mkv "" "-acodec mp2 -ab 64k -vcodec mpeg4 \
  -attach ${raw_src%/*}/00.pgm -metadata:s:t mimetype=image/x-portable-greymap"
-do_lavf mkv "" "-acodec mp2 -ab 64k -vcodec mpeg4"
+do_lavf mkv "" "-acodec mp2 -ab 64k -vcodec mpeg4 -ar 44100"
 fi
 
 if [ -n "$do_mp3" ] ; then
@@ -175,13 +158,6 @@
 
 if [ -n "$do_wtv" ] ; then
 do_lavf wtv "" "-acodec mp2"
-=======
-do_lavf nut "" "-acodec mp2 -ar 44100"
-fi
-
-if [ -n "$do_mkv" ] ; then
-do_lavf mkv "" "-c:a mp2 -c:v mpeg4 -ar 44100"
->>>>>>> 60fd7d36
 fi
 
 
