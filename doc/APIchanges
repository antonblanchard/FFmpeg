Never assume the API of libav* to be stable unless at least 1 week has passed since
the last major version increase.
The last version increases were:
libavcodec:  ?
libavdevice: ?
libavfilter: 2009-10-18
libavformat: ?
libpostproc: ?
libswscale:  ?
libavutil:   2009-03-08


API changes, most recent first:

<<<<<<< HEAD
2011-XX-XX - XXXXXXX - lavu  XX.XXX.X - pixfmt.h
  Add PIX_FMT_BGR48LE and PIX_FMT_BGR48BE pixel formats
=======
2011-03-25 - 34b47d7 - lavc 52.115.0 - AVCodecContext.audio_service_type
  Add audio_service_type field to AVCodecContext.
>>>>>>> eb81cf86

2011-03-02 - 863c471 - lavf  52.103.0 - av_pkt_dump2, av_pkt_dump_log2
  Add new functions av_pkt_dump2, av_pkt_dump_log2 that uses the
  source stream timebase for outputting timestamps. Deprecate
  av_pkt_dump and av_pkt_dump_log.

2011-02-20 - e731b8d - lavf  52.102.0 - avio.h
  * e731b8d - rename init_put_byte() to ffio_init_context(), deprecating the
              original, and move it to a private header so it is no longer
              part of our public API. Instead, use av_alloc_put_byte().
  * ae628ec - rename ByteIOContext to AVIOContext.

2011-02-16 - 09d171b - lavf  52.101.0 - avformat.h
                       lavu  52.39.0  - parseutils.h
  * 610219a - Add av_ prefix to dump_format().
  * f6c7375 - Replace parse_date() in lavf with av_parse_time() in lavu.
  * ab0287f - Move find_info_tag from lavf to lavu and add av_prefix to it.

2011-02-15 - lavu 52.38.0 - merge libavcore
  libavcore is merged back completely into libavutil

2011-02-10 - 55bad0c - lavc 52.113.0 - vbv_delay
  Add vbv_delay field to AVCodecContext

2011-02-14 - 24a83bd - lavf 52.100.0 - AV_DISPOSITION_CLEAN_EFFECTS
  Add AV_DISPOSITION_CLEAN_EFFECTS disposition flag.

2011-02-14 - 910b5b8 - lavfi 1.76.0 - AVFilterLink sample_aspect_ratio
  Add sample_aspect_ratio field to AVFilterLink.

2011-02-10 - 12c14cd - lavf 52.99.0 - AVStream.disposition
  Add AV_DISPOSITION_HEARING_IMPAIRED and AV_DISPOSITION_VISUAL_IMPAIRED.

2011-02-09 - 5592734 - lavc 52.112.0 - avcodec_thread_init()
  Deprecate avcodec_thread_init()/avcodec_thread_free() use; instead
  set thread_count before calling avcodec_open.

2011-02-09 - 778b08a - lavc 52.111.0 - threading API
  Add CODEC_CAP_FRAME_THREADS with new restrictions on get_buffer()/
  release_buffer()/draw_horiz_band() callbacks for appropriate codecs.
  Add thread_type and active_thread_type fields to AVCodecContext.

2011-02-08 - 3940caa - lavf 52.98.0 - av_probe_input_buffer
  Add av_probe_input_buffer() to avformat.h for probing format from a
  ByteIOContext.

2011-02-06 - fe174fc - lavf 52.97.0 - avio.h
  Add flag for non-blocking protocols: URL_FLAG_NONBLOCK

2011-02-04 - f124b08 - lavf 52.96.0 - avformat_free_context()
  Add avformat_free_context() in avformat.h.

2011-02-03 - f5b82f4 - lavc 52.109.0 - add CODEC_ID_PRORES
  Add CODEC_ID_PRORES to avcodec.h.

2011-02-03 - fe9a3fb - lavc 52.109.0 - H.264 profile defines
  Add defines for H.264 * Constrained Baseline and Intra profiles

2011-02-02 - lavf 52.95.0
  * 50196a9 - add a new installed header version.h.
  * 4efd5cf, dccbd97, 93b78d1 - add several variants of public
    avio_{put,get}_str* functions.  Deprecate corresponding semi-public
    {put,get}_str*.

2011-02-02 - dfd2a00 - lavu 50.37.0 - log.h
  Make av_dlog public.

2011-01-31 - X - lavfi 1.76.0 - vsrc_buffer
  Add sample_aspect_ratio fields to vsrc_buffer arguments

2011-01-31 - X - lavfi 1.75.0 - AVFilterLink sample_aspect_ratio
  Add sample_aspect_ratio field to AVFilterLink.

2011-01-15 - r26374 - lavfi 1.74.0 - AVFilterBufferRefAudioProps
  Rename AVFilterBufferRefAudioProps.samples_nb to nb_samples.

2011-01-14 - r26330 - lavf 52.93.0 - av_metadata_copy()
  Add av_metadata_copy() in avformat.h.

2011-01-07 - r26262 - lavc 52.107.0 - deprecate reordered_opaque
  Deprecate reordered_opaque in favor of pkt_pts/dts.

2011-01-07 - r26261 - lavc 52.106.0 - pkt_dts
  Add pkt_dts to AVFrame, this will in the future allow multithreading decoders
  to not mess up dts.

2011-01-07 - r26260 - lavc 52.105.0 - pkt_pts
  Add pkt_pts to AVFrame.

2011-01-07 - r26259 - lavc 52.104.0 - av_get_profile_name()
  Add av_get_profile_name to libavcodec/avcodec.h.

2010-12-27 - r26108 - lavfi 1.71.0 - AV_PERM_NEG_LINESIZES
  Add AV_PERM_NEG_LINESIZES in avfilter.h.

2010-12-27 - r26104 - lavf 52.91.0 - av_find_best_stream()
  Add av_find_best_stream to libavformat/avformat.h.

2010-12-27 - r26103 - lavf 52.90.0
  Add AVFMT_NOSTREAMS flag for formats with no streams,
  like e.g. text metadata.

2010-12-22 - r26073 - lavu 50.36.0 - file.h
  Add functions av_file_map() and av_file_unmap() in file.h.

2010-12-19 - r26056 - lavu 50.35.0 - error.h
  Add "not found" error codes:
  AVERROR_DEMUXER_NOT_FOUND
  AVERROR_MUXER_NOT_FOUND
  AVERROR_DECODER_NOT_FOUND
  AVERROR_ENCODER_NOT_FOUND
  AVERROR_PROTOCOL_NOT_FOUND
  AVERROR_FILTER_NOT_FOUND
  AVERROR_BSF_NOT_FOUND
  AVERROR_STREAM_NOT_FOUND

2010-12-09 - r25923 - lavcore 0.16.0 - avcore.h
  Move AV_NOPTS_VALUE, AV_TIME_BASE, AV_TIME_BASE_Q symbols from
  avcodec.h to avcore.h.

2010-12-04 - r25886 - lavc 52.98.0 - CODEC_CAP_NEG_LINESIZES
  Add CODEC_CAP_NEG_LINESIZES codec capability flag in avcodec.h.

2010-12-04 - r25879 - lavu 50.34.0 - av_get_pix_fmt_string()
  Deprecate avcodec_pix_fmt_string() in favor of
  pixdesc.h/av_get_pix_fmt_string().

2010-12-04 - r25878 - lavcore 0.15.0 - av_image_alloc()
  Add av_image_alloc() to libavcore/imgutils.h.

2010-12-02 - r25862 - lavfi 1.67.0 - avfilter_graph_create_filter()
  Add function avfilter_graph_create_filter() in avfiltergraph.h.

2010-11-25 - r25826 - lavfi 1.65.0 - avfilter_get_video_buffer_ref_from_arrays()
  Add function avfilter_get_video_buffer_ref_from_arrays() in
  avfilter.h.

2010-11-21 - r25787 - lavcore 0.14.0 - audioconvert.h
  Add a public audio channel API in audioconvert.h, and deprecate the
  corresponding functions in libavcodec:
  avcodec_get_channel_name()
  avcodec_get_channel_layout()
  avcodec_get_channel_layout_string()
  avcodec_channel_layout_num_channels()
  and the CH_* macros defined in libavcodec/avcodec.h.

2010-11-21 - r25777 - lavf 52.85.0 - avformat.h
  Add av_append_packet().

2010-11-21 - r25776 - lavc 52.97.0 - avcodec.h
  Add av_grow_packet().

2010-11-17 - r25761 - lavcore 0.13.0 - parseutils.h
  Add av_parse_color() declared in libavcore/parseutils.h.

2010-11-13 - r25745 - lavc 52.95.0 - AVCodecContext
  Add AVCodecContext.subtitle_header and AVCodecContext.subtitle_header_size
  fields.

2010-11-13 - r25740 - lavfi 1.62.0 - avfiltergraph.h
  Make avfiltergraph.h public.

2010-11-13 - r25737 - lavfi 1.61.0 - avfiltergraph.h
  Remove declarations from avfiltergraph.h for the functions:
  avfilter_graph_check_validity()
  avfilter_graph_config_links()
  avfilter_graph_config_formats()
  which are now internal.
  Use avfilter_graph_config() instead.

2010-11-08 - r25708 - lavu 50.33.0 - eval.h
  Deprecate functions:
  av_parse_and_eval_expr(),
  av_parse_expr(),
  av_eval_expr(),
  av_free_expr(),
  in favor of the functions:
  av_expr_parse_and_eval(),
  av_expr_parse(),
  av_expr_eval(),
  av_expr_free().

2010-11-08 - r25707 - lavfi 1.59.0 - avfilter_free()
  Rename avfilter_destroy() to avfilter_free().
  This change breaks libavfilter API/ABI.

2010-11-07 - r25705 - lavfi 1.58.0 - avfiltergraph.h
  Remove graphparser.h header, move AVFilterInOut and
  avfilter_graph_parse() declarations to libavfilter/avfiltergraph.h.

2010-11-07 - r25700 - lavfi 1.57.0 - AVFilterInOut
  Rename field AVFilterInOut.filter to AVFilterInOut.filter_ctx.
  This change breaks libavfilter API.

2010-11-04 - r25674 - lavfi 1.56.0 - avfilter_graph_free()
  Rename avfilter_graph_destroy() to avfilter_graph_free().
  This change breaks libavfilter API/ABI.

2010-11-04 - r25673 - lavfi 1.55.0 - avfilter_graph_alloc()
  Add avfilter_graph_alloc() to libavfilter/avfiltergraph.h.

2010-11-02 - r25654 - lavcore 0.12.0 - av_get_bits_per_sample_fmt()
  Add av_get_bits_per_sample_fmt() to libavcore/samplefmt.h and
  deprecate av_get_bits_per_sample_format().

2010-11-02 - r25653 - lavcore 0.11.0 - samplefmt.h
  Add sample format functions in libavcore/samplefmt.h:
  av_get_sample_fmt_name(),
  av_get_sample_fmt(),
  av_get_sample_fmt_string(),
  and deprecate the corresponding libavcodec/audioconvert.h functions:
  avcodec_get_sample_fmt_name(),
  avcodec_get_sample_fmt(),
  avcodec_sample_fmt_string().

2010-11-02 - r25652 - lavcore 0.10.0 - samplefmt.h
  Define enum AVSampleFormat in libavcore/samplefmt.h, deprecate enum
  SampleFormat.

2010-10-16 - r25502 - lavfi 1.52.0 - avfilter_graph_config()
  Add the function avfilter_graph_config() in avfiltergraph.h.

2010-10-15 - r25493 - lavf 52.83.0 - metadata API
  Change demuxers to export metadata in generic format and
  muxers to accept generic format. Deprecate the public
  conversion API.

2010-10-10 - r25441 - lavfi 1.49.0 - AVFilterLink.time_base
  Add time_base field to AVFilterLink.

2010-09-27 - r25236 - lavu 50.31.0 - av_set_options_string()
  Move av_set_options_string() from libavfilter/parseutils.h to
  libavutil/opt.h.

2010-09-27 - r25227 - lavfi 1.47.0 - AVFilterLink
  Make the AVFilterLink fields srcpad and dstpad store the pointers to
  the source and destination pads, rather than their indexes.

2010-09-27 - r25225 - lavu 50.30.0 - av_get_token()
  Move av_get_token() from libavfilter/parseutils.h to
  libavutil/avstring.h.

2010-09-26 - r32368 - lsws 0.12.0 - swscale.h
  Add the functions sws_alloc_context() and sws_init_context().

2010-09-26 - r25210 - lavu 50.29.0 - opt.h
  Move libavcodec/opt.h to libavutil/opt.h.

2010-09-24 - r25174 - lavu 50.28.0 - av_log_set_flags()
  Default of av_log() changed due to many problems to the old no repeat
  detection. Read the docs of AV_LOG_SKIP_REPEATED in log.h before
  enabling it for your app!.

2010-09-24 - r25167 - lavc 52.90.0 - av_opt_show2()
  Deprecate av_opt_show() in favor or av_opt_show2().

2010-09-14 - r25120 - lavu 50.27.0 - av_popcount()
  Add av_popcount() to libavutil/common.h.

2010-09-08 - r25076 - lavu 50.26.0 - av_get_cpu_flags()
  Add av_get_cpu_flags().

2010-09-07 - r25067 - lavcore 0.9.0 - av_image_copy()
  Add av_image_copy().

2010-09-07 - r25064 - lavcore 0.8.0 - av_image_copy_plane()
  Add av_image_copy_plane().

2010-09-07 - r25057 - lavcore 0.7.0 - imgutils.h
  Adopt hierarchical scheme for the imgutils.h function names,
  deprecate the old names.

2010-09-04 - r25040 - lavu 50.25.0 - AV_CPU_FLAG_*
  Deprecate the FF_MM_* flags defined in libavcodec/avcodec.h in favor
  of the AV_CPU_FLAG_* flags defined in libavutil/cpu.h.

2010-08-26 - r24936 - lavc 52.87.0 - avcodec_get_channel_layout()
  Add avcodec_get_channel_layout() in audioconvert.h.

2010-08-20 - r24851 - lavcore 0.6.0 - av_fill_image_max_pixsteps()
  Rename av_fill_image_max_pixstep() to av_fill_image_max_pixsteps().

2010-08-18 - r24827 - lavcore 0.5.0 - av_fill_image_max_pixstep()
  Add av_fill_image_max_pixstep() in imgutils.h.

2010-08-17 - r24814 - lavu 50.24.0 - AV_NE()
  Add the AV_NE macro.

2010-08-17 - r24811 - lavfi 1.36.0 - audio framework
  Implement AVFilterBufferRefAudioProps struct for audio properties,
  get_audio_buffer(), filter_samples() functions and related changes.

2010-08-12 - r24787 - lavcore 0.4.0 - av_get_image_linesize()
  Add av_get_image_linesize() in imgutils.h.

2010-08-11 - r24773 - lavfi 1.34.0 - AVFilterBufferRef
  Resize data and linesize arrays in AVFilterBufferRef to 8.

  This change breaks libavfilter API/ABI.

2010-08-11 - r24768 - lavc 52.85.0 - av_picture_data_copy()
  Add av_picture_data_copy in avcodec.h.

2010-08-11 - r24765 - lavfi 1.33.0 - avfilter_open()
  Change avfilter_open() signature:
  AVFilterContext *avfilter_open(AVFilter *filter, const char *inst_name) ->
  int avfilter_open(AVFilterContext **filter_ctx, AVFilter *filter, const char *inst_name);

  This change breaks libavfilter API/ABI.

2010-08-11 - r24763 - lavfi 1.32.0 - AVFilterBufferRef
  Add a type field to AVFilterBufferRef, and move video specific
  properties to AVFilterBufferRefVideoProps.

  This change breaks libavfilter API/ABI.

2010-08-07 - r24732 - lavfi 1.31.0 - AVFilterLink
  Rename AVFilterLink fields:
  AVFilterLink.srcpic    ->  AVFilterLink.src_buf
  AVFilterLink.cur_pic   ->  AVFilterLink.cur_buf
  AVFilterLink.outpic    ->  AVFilterLink.out_buf

2010-08-07 - r24731 - lavfi 1.30.0
  Rename functions and fields:
  avfilter_(un)ref_pic       -> avfilter_(un)ref_buffer
  avfilter_copy_picref_props -> avfilter_copy_buffer_ref_props
  AVFilterBufferRef.pic      -> AVFilterBufferRef.buffer

2010-08-07 - r24730 - lavfi 1.29.0 - AVFilterBufferRef
  Rename AVFilterPicRef to AVFilterBufferRef.

2010-08-07 - r24728 - lavfi 1.28.0 - AVFilterBuffer
  Move format field from AVFilterBuffer to AVFilterPicRef.

2010-08-06 - r24709 - lavcore 0.3.0 - av_check_image_size()
  Deprecate avcodec_check_dimensions() in favor of the function
  av_check_image_size() defined in libavcore/imgutils.h.

2010-07-30 - r24592 - lavfi 1.27.0 - AVFilterBuffer
  Increase size of the arrays AVFilterBuffer.data and
  AVFilterBuffer.linesize from 4 to 8.

  This change breaks libavfilter ABI.

2010-07-29 - r24583 - lavcore 0.2.0 - imgutils.h
  Add functions av_fill_image_linesizes() and
  av_fill_image_pointers(), declared in libavcore/imgutils.h.

2010-07-27 - r24518 - lavcore 0.1.0 - parseutils.h
  Deprecate av_parse_video_frame_size() and av_parse_video_frame_rate()
  defined in libavcodec in favor of the newly added functions
  av_parse_video_size() and av_parse_video_rate() declared in
  libavcore/parseutils.h.

2010-07-23 - r24439 - lavu 50.23.0 - mathematics.h
  Add the M_PHI constant definition.

2010-07-22 - r24424 - lavfi 1.26.0 - media format generalization
  Add a type field to AVFilterLink.

  Change the field types:
  enum PixelFormat format   -> int format   in AVFilterBuffer
  enum PixelFormat *formats -> int *formats in AVFilterFormats
  enum PixelFormat *format  -> int format   in AVFilterLink

  Change the function signatures:
  AVFilterFormats *avfilter_make_format_list(const enum PixelFormat *pix_fmts); ->
  AVFilterFormats *avfilter_make_format_list(const int *fmts);

  int avfilter_add_colorspace(AVFilterFormats **avff, enum PixelFormat pix_fmt); ->
  int avfilter_add_format    (AVFilterFormats **avff, int fmt);

  AVFilterFormats *avfilter_all_colorspaces(void); ->
  AVFilterFormats *avfilter_all_formats    (enum AVMediaType type);

  This change breaks libavfilter API/ABI.

2010-07-21 - r24393 - lavcore 0.0.0
  Add libavcore.

2010-07-17 - r24291 - lavfi 1.25.0 - AVFilterBuffer
  Remove w and h fields from AVFilterBuffer.

2010-07-17 - r24284 - lavfi 1.24.0 - AVFilterBuffer
  Rename AVFilterPic to AVFilterBuffer.

2010-07-17 - r24278 - lavf 52.74.0 - url_fskip()
  Make url_fskip() return an int error code instead of void.

2010-07-11 - r24199 - lavc 52.83.0
  Add AVCodecContext.lpc_type and AVCodecContext.lpc_passes fields.
  Add AVLPCType enum.
  Deprecate AVCodecContext.use_lpc.

2010-07-11 - r24185 - lavc 52.82.0 - avsubtitle_free()
  Add a function for free the contents of a AVSubtitle generated by
  avcodec_decode_subtitle.

2010-07-11 - r24174 - lavu 50.22.0 - bswap.h and intreadwrite.h
  Make the bswap.h and intreadwrite.h API public.

2010-07-08 - r24101 - lavu 50.21.0 - pixdesc.h
  Rename read/write_line() to av_read/write_image_line().

2010-07-07 - r24091 - lavfi 1.21.0 - avfilter_copy_picref_props()
  Add avfilter_copy_picref_props().

2010-07-03 - r24021 - lavc 52.79.0
  Add FF_COMPLIANCE_UNOFFICIAL and change all instances of
  FF_COMPLIANCE_INOFFICIAL to use FF_COMPLIANCE_UNOFFICIAL.

2010-07-02 - r23985 - lavu 50.20.0 - lfg.h
  Export av_lfg_init(), av_lfg_get(), av_mlfg_get(), and av_bmg_get() through
  lfg.h.

2010-06-28 - r23835 - lavfi 1.20.1 - av_parse_color()
  Extend av_parse_color() syntax, make it accept an alpha value specifier and
  set the alpha value to 255 by default.

2010-06-22 - r23706 - lavf 52.71.0 - URLProtocol.priv_data_size, priv_data_class
  Add priv_data_size and priv_data_class to URLProtocol.

2010-06-22 - r23704 - lavf 52.70.0 - url_alloc(), url_connect()
  Add url_alloc() and url_connect().

2010-06-22 - r23702 - lavf 52.69.0 - av_register_protocol2()
  Add av_register_protocol2(), deprecating av_register_protocol().

2010-06-09 - r23551 - lavu 50.19.0 - av_compare_mod()
  Add av_compare_mod() to libavutil/mathematics.h.

2010-06-05 - r23485 - lavu 50.18.0 - eval API
  Make the eval API public.

2010-06-04 - r23461 - lavu 50.17.0 - AV_BASE64_SIZE
  Add AV_BASE64_SIZE() macro.

2010-06-02 - r23421 - lavc 52.73.0 - av_get_codec_tag_string()
  Add av_get_codec_tag_string().

2010-06-01 - r31301 - lsws 0.11.0 - convertPalette API
  Add sws_convertPalette8ToPacked32() and sws_convertPalette8ToPacked24().

2010-05-26 - r23334 - lavc 52.72.0 - CODEC_CAP_EXPERIMENTAL
  Add CODEC_CAP_EXPERIMENTAL flag.

2010-05-23 - r23255 - lavu 50.16.0 - av_get_random_seed()
  Add av_get_random_seed().

2010-05-18 - r23161 - lavf 52.63.0 - AVFMT_FLAG_RTP_HINT
  Add AVFMT_FLAG_RTP_HINT as possible value for AVFormatContext.flags.

2010-05-09 - r23066 - lavfi 1.20.0 - AVFilterPicRef
  Add interlaced and top_field_first fields to AVFilterPicRef.

2010-05-01 - r23002 - lavf 52.62.0 - probe function
  Add av_probe_input_format2 to API, it allows ignoring probe
  results below given score and returns the actual probe score.

2010-04-01 - r22806 - lavf 52.61.0 - metadata API
  Add a flag for av_metadata_set2() to disable overwriting of
  existing tags.

2010-04-01 - r22753 - lavc 52.66.0
  Add avcodec_get_edge_width().

2010-03-31 - r22750 - lavc 52.65.0
  Add avcodec_copy_context().

2010-03-31 - r22748 - lavf 52.60.0 - av_match_ext()
  Make av_match_ext() public.

2010-03-31 - r22736 - lavu 50.14.0 - AVMediaType
  Move AVMediaType enum from libavcodec to libavutil.

2010-03-31 - r22735 - lavc 52.64.0 - AVMediaType
  Define AVMediaType enum, and use it instead of enum CodecType, which
  is deprecated and will be dropped at the next major bump.

2010-03-25 - r22684 - lavu 50.13.0 - av_strerror()
  Implement av_strerror().

2010-03-23 - r22649 - lavc 52.60.0 - av_dct_init()
  Support DCT-I and DST-I.

2010-03-15 - r22540 - lavf 52.56.0 - AVFormatContext.start_time_realtime
  Add AVFormatContext.start_time_realtime field.

2010-03-13 - r22506 - lavfi 1.18.0 - AVFilterPicRef.pos
  Add AVFilterPicRef.pos field.

2010-03-13 - r22501 - lavu 50.12.0 - error.h
  Move error code definitions from libavcodec/avcodec.h to
  the new public header libavutil/error.h.

2010-03-07 - r22291 - lavc 52.56.0 - avfft.h
  Add public FFT interface.

2010-03-06 - r22251 - lavu 50.11.0 - av_stristr()
  Add av_stristr().

2010-03-03 - r22174 - lavu 50.10.0 - av_tree_enumerate()
  Add av_tree_enumerate().

2010-02-07 - r21673 - lavu 50.9.0 - av_compare_ts()
  Add av_compare_ts().

2010-02-05 - r30513 - lsws 0.10.0 - sws_getCoefficients()
  Add sws_getCoefficients().

2010-02-01 - r21587 - lavf 52.50.0 - metadata API
  Add a list of generic tag names, change 'author' -> 'artist',
  'year' -> 'date'.

2010-01-30 - r21545 - lavu 50.8.0 - av_get_pix_fmt()
  Add av_get_pix_fmt().

2010-01-21 - r30381 - lsws 0.9.0 - sws_scale()
  Change constness attributes of sws_scale() parameters.

2010-01-10 - r21121 - lavfi 1.15.0 - avfilter_graph_config_links()
  Add a log_ctx parameter to avfilter_graph_config_links().

2010-01-07 - r30236 - lsws 0.8.0 - sws_isSupported{In,Out}put()
  Add sws_isSupportedInput() and sws_isSupportedOutput() functions.

2010-01-06 - r21035 - lavfi 1.14.0 - avfilter_add_colorspace()
  Change the avfilter_add_colorspace() signature, make it accept an
  (AVFilterFormats **) rather than an (AVFilterFormats *) as before.

2010-01-03 - r21007 - lavfi 1.13.0 - avfilter_add_colorspace()
  Add avfilter_add_colorspace().

2010-01-02 - r20998 - lavf 52.46.0 - av_match_ext()
  Add av_match_ext(), it should be used in place of match_ext().

2010-01-01 - r20991 - lavf 52.45.0 - av_guess_format()
  Add av_guess_format(), it should be used in place of guess_format().

2009-12-13 - r20834 - lavf 52.43.0 - metadata API
  Add av_metadata_set2(), AV_METADATA_DONT_STRDUP_KEY and
  AV_METADATA_DONT_STRDUP_VAL.

2009-12-13 - r20829 - lavu 50.7.0 - avstring.h API
  Add av_d2str().

2009-12-13 - r20826 - lavc 52.42.0 - AVStream
  Add avg_frame_rate.

2009-12-12 - r20808 - lavu 50.6.0 - av_bmg_next()
  Introduce the av_bmg_next() function.

2009-12-05 - r20734 - lavfi 1.12.0 - avfilter_draw_slice()
  Add a slice_dir parameter to avfilter_draw_slice().

2009-11-26 - r20611 - lavfi 1.11.0 - AVFilter
  Remove the next field from AVFilter, this is not anymore required.

2009-11-25 - r20607 - lavfi 1.10.0 - avfilter_next()
  Introduce the avfilter_next() function.

2009-11-25 - r20605 - lavfi 1.9.0 - avfilter_register()
  Change the signature of avfilter_register() to make it return an
  int. This is required since now the registration operation may fail.

2009-11-25 - r20603 - lavu 50.5.0 - pixdesc.h API
  Make the pixdesc.h API public.

2009-10-27 - r20385 - lavfi 1.5.0 - AVFilter.next
  Add a next field to AVFilter, this is used for simplifying the
  registration and management of the registered filters.

2009-10-23 - r20356 - lavfi 1.4.1 - AVFilter.description
  Add a description field to AVFilter.

2009-10-19 - r20302 - lavfi 1.3.0 - avfilter_make_format_list()
  Change the interface of avfilter_make_format_list() from
  avfilter_make_format_list(int n, ...) to
  avfilter_make_format_list(enum PixelFormat *pix_fmts).

2009-10-18 - r20272 - lavfi 1.0.0 - avfilter_get_video_buffer()
  Make avfilter_get_video_buffer() recursive and add the w and h
  parameters to it.

2009-10-07 - r20189 - lavfi 0.5.1 - AVFilterPic
  Add w and h fields to AVFilterPic.

2009-06-22 - r19250 - lavf 52.34.1 - AVFormatContext.packet_size
  This is now an unsigned int instead of a signed int.

2009-06-19 - r19222 - lavc 52.32.0 - AVSubtitle.pts
  Add a pts field to AVSubtitle which gives the subtitle packet pts
  in AV_TIME_BASE. Some subtitle de-/encoders (e.g. XSUB) will
  not work right without this.

2009-06-03 - r19078 - lavc 52.30.2 - AV_PKT_FLAG_KEY
  PKT_FLAG_KEY has been deprecated and will be dropped at the next
  major version. Use AV_PKT_FLAG_KEY instead.

2009-06-01 - r19025 - lavc 52.30.0 - av_lockmgr_register()
  av_lockmgr_register() can be used to register a callback function
  that lavc (and in the future, libraries that depend on lavc) can use
  to implement mutexes. The application should provide a callback function
  that implements the AV_LOCK_* operations described in avcodec.h.
  When the lock manager is registered, FFmpeg is guaranteed to behave
  correctly in a multi-threaded application.

2009-04-30 - r18719 - lavc 52.28.0 - av_free_packet()
  av_free_packet() is no longer an inline function. It is now exported.

2009-04-11 - r18431 - lavc 52.25.0 - deprecate av_destruct_packet_nofree()
  Please use NULL instead. This has been supported since r16506
  (lavf > 52.23.1, lavc > 52.10.0).

2009-04-07 - r18351 - lavc 52.23.0 - avcodec_decode_video/audio/subtitle
  The old decoding functions are deprecated, all new code should use the
  new functions avcodec_decode_video2(), avcodec_decode_audio3() and
  avcodec_decode_subtitle2(). These new functions take an AVPacket *pkt
  argument instead of a const uint8_t *buf / int buf_size pair.

2009-04-03 - r18321 - lavu 50.3.0 - av_fifo_space()
  Introduce the av_fifo_space() function.

2009-04-02 - r18317 - lavc 52.23.0 - AVPacket
  Move AVPacket declaration from libavformat/avformat.h to
  libavcodec/avcodec.h.

2009-03-22 - r18163 - lavu 50.2.0 - RGB32 pixel formats
  Convert the pixel formats PIX_FMT_ARGB, PIX_FMT_RGBA, PIX_FMT_ABGR,
  PIX_FMT_BGRA, which were defined as macros, into enum PixelFormat values.
  Conversely PIX_FMT_RGB32, PIX_FMT_RGB32_1, PIX_FMT_BGR32 and
  PIX_FMT_BGR32_1 are now macros.
  avcodec_get_pix_fmt() now recognizes the "rgb32" and "bgr32" aliases.
  Re-sort the enum PixelFormat list accordingly.
  This change breaks API/ABI backward compatibility.

2009-03-22 - r18133 - lavu 50.1.0 - PIX_FMT_RGB5X5 endian variants
  Add the enum PixelFormat values:
  PIX_FMT_RGB565BE, PIX_FMT_RGB565LE, PIX_FMT_RGB555BE, PIX_FMT_RGB555LE,
  PIX_FMT_BGR565BE, PIX_FMT_BGR565LE, PIX_FMT_BGR555BE, PIX_FMT_BGR555LE.

2009-03-21 - r18116 - lavu 50.0.0  - av_random*
  The Mersenne Twister PRNG implemented through the av_random* functions
  was removed. Use the lagged Fibonacci PRNG through the av_lfg* functions
  instead.

2009-03-08 - r17869 - lavu 50.0.0  - AVFifoBuffer
  av_fifo_init, av_fifo_read, av_fifo_write and av_fifo_realloc were dropped
  and replaced by av_fifo_alloc, av_fifo_generic_read, av_fifo_generic_write
  and av_fifo_realloc2.
  In addition, the order of the function arguments of av_fifo_generic_read
  was changed to match av_fifo_generic_write.
  The AVFifoBuffer/struct AVFifoBuffer may only be used in an opaque way by
  applications, they may not use sizeof() or directly access members.

2009-03-01 - r17682 - lavf 52.31.0 - Generic metadata API
  Introduce a new metadata API (see av_metadata_get() and friends).
  The old API is now deprecated and should not be used anymore. This especially
  includes the following structure fields:
    - AVFormatContext.title
    - AVFormatContext.author
    - AVFormatContext.copyright
    - AVFormatContext.comment
    - AVFormatContext.album
    - AVFormatContext.year
    - AVFormatContext.track
    - AVFormatContext.genre
    - AVStream.language
    - AVStream.filename
    - AVProgram.provider_name
    - AVProgram.name
    - AVChapter.title<|MERGE_RESOLUTION|>--- conflicted
+++ resolved
@@ -12,13 +12,11 @@
 
 API changes, most recent first:
 
-<<<<<<< HEAD
+2011-03-25 - 34b47d7 - lavc 52.115.0 - AVCodecContext.audio_service_type
+  Add audio_service_type field to AVCodecContext.
+
 2011-XX-XX - XXXXXXX - lavu  XX.XXX.X - pixfmt.h
   Add PIX_FMT_BGR48LE and PIX_FMT_BGR48BE pixel formats
-=======
-2011-03-25 - 34b47d7 - lavc 52.115.0 - AVCodecContext.audio_service_type
-  Add audio_service_type field to AVCodecContext.
->>>>>>> eb81cf86
 
 2011-03-02 - 863c471 - lavf  52.103.0 - av_pkt_dump2, av_pkt_dump_log2
   Add new functions av_pkt_dump2, av_pkt_dump_log2 that uses the
